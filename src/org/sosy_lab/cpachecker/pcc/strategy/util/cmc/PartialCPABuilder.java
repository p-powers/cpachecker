--- conflicted
+++ resolved
@@ -92,12 +92,8 @@
     // create CPA to check current partial ARG
     logger.log(Level.FINEST, "Create CPA instance");
 
-<<<<<<< HEAD
     return new CPABuilder(singleConfig, logger, shutdown, pFactory)
-        .buildCPAWithSpecAutomatas(cfa, new AggregatedReachedSets());
-=======
-    return new CPABuilder(singleConfig, logger, shutdown, pFactory).buildCPAs(cfa, specification);
->>>>>>> b30b1351
+        .buildCPAs(cfa, specification, new AggregatedReachedSets());
  }
 
 
