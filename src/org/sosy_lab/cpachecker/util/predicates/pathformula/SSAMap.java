/*
 *  CPAchecker is a tool for configurable software verification.
 *  This file is part of CPAchecker.
 *
 *  Copyright (C) 2007-2014  Dirk Beyer
 *  All rights reserved.
 *
 *  Licensed under the Apache License, Version 2.0 (the "License");
 *  you may not use this file except in compliance with the License.
 *  You may obtain a copy of the License at
 *
 *      http://www.apache.org/licenses/LICENSE-2.0
 *
 *  Unless required by applicable law or agreed to in writing, software
 *  distributed under the License is distributed on an "AS IS" BASIS,
 *  WITHOUT WARRANTIES OR CONDITIONS OF ANY KIND, either express or implied.
 *  See the License for the specific language governing permissions and
 *  limitations under the License.
 *
 *
 *  CPAchecker web page:
 *    http://cpachecker.sosy-lab.org
 */
package org.sosy_lab.cpachecker.util.predicates.pathformula;

import static com.google.common.base.Preconditions.checkArgument;

import com.google.common.base.Equivalence;
import com.google.common.base.Joiner;
import com.google.common.base.Preconditions;
import java.io.Serializable;
import java.util.AbstractMap.SimpleImmutableEntry;
import java.util.Map;
<<<<<<< HEAD
import java.util.SortedMap;
import java.util.SortedSet;
import org.sosy_lab.common.collect.Collections3;
=======
import java.util.NavigableSet;
>>>>>>> 901e65cb
import org.sosy_lab.common.collect.MapsDifference;
import org.sosy_lab.common.collect.PathCopyingPersistentTreeMap;
import org.sosy_lab.common.collect.PersistentSortedMap;
import org.sosy_lab.common.collect.PersistentSortedMaps;
import org.sosy_lab.common.collect.PersistentSortedMaps.MergeConflictHandler;
import org.sosy_lab.cpachecker.cfa.types.Type;
import org.sosy_lab.cpachecker.cfa.types.c.CComplexType;
import org.sosy_lab.cpachecker.cfa.types.c.CComplexType.ComplexTypeKind;
import org.sosy_lab.cpachecker.cfa.types.c.CElaboratedType;
import org.sosy_lab.cpachecker.cfa.types.c.CFunctionType;
import org.sosy_lab.cpachecker.cfa.types.c.CPointerType;
import org.sosy_lab.cpachecker.cfa.types.c.CType;
<<<<<<< HEAD
=======
import org.sosy_lab.cpachecker.cfa.types.c.CTypes;
>>>>>>> 901e65cb

/**
 * Maps a variable name to its latest "SSA index", that should be used when
 * referring to that variable.
 */
public class SSAMap implements Serializable {

  private static final long serialVersionUID = 7618801653203679876L;

  // Default value for the default value
  private static final int DEFAULT_DEFAULT_IDX = -1;

  private final int defaultValue;

  private static MergeConflictHandler<String, Type> TYPE_CONFLICT_CHECKER =
      new MergeConflictHandler<String, Type>() {
        @Override
        public Type resolveConflict(String name, Type type1, Type type2) {
          Preconditions.checkArgument(
              (type1 instanceof CFunctionType && type2 instanceof CFunctionType)
                  || (isEnumPointerType(type1) && isEnumPointerType(type2))
                  || type1.equals(type2),
              "Cannot change type of variable %s in SSAMap from %s to %s",
              name,
              type1,
              type2);

          return type1;
        }

        private boolean isEnumPointerType(Type type) {
          if (type instanceof CPointerType) {
            type = ((CPointerType) type).getType();
            return ((type instanceof CComplexType)
                    && ((CComplexType) type).getKind() == ComplexTypeKind.ENUM)
                || ((type instanceof CElaboratedType)
                    && ((CElaboratedType) type).getKind() == ComplexTypeKind.ENUM);
          }
          return false;
        }
      };

  /**
   * Builder for SSAMaps. Its state starts with an existing SSAMap, but may be
   * changed later. It supports read access, but it is not recommended to use
   * instances of this class except for the short period of time
   * while creating a new SSAMap.
   *
   * This class is not thread-safe.
   */
  public static class SSAMapBuilder {

    private SSAMap ssa;
    private PersistentSortedMap<String, Integer> vars; // Do not update without updating varsHashCode!
    private FreshValueProvider freshValueProvider;
    private PersistentSortedMap<String, Type> varTypes;

    // Instead of computing vars.hashCode(),
    // we calculate the hashCode ourselves incrementally
    // (this is possible because a Map's hashCode is clearly defined).
    private int varsHashCode;

    private SSAMapBuilder(SSAMap pSsa) {
      this.ssa = pSsa;
      this.vars = pSsa.vars;
      this.freshValueProvider = pSsa.freshValueProvider;

      this.varTypes = pSsa.varTypes;
      this.varsHashCode = pSsa.varsHashCode;
    }

    public int getIndex(String variable) {
      return SSAMap.getIndex(variable, vars, ssa.defaultValue);
    }

    public int getFreshIndex(String variable) {
      return freshValueProvider.getFreshValue(variable,
          SSAMap.getIndex(variable, vars, ssa.defaultValue));
    }

    public CType getType(String name) {
      return (CType) varTypes.get(name);
    }

    @SuppressWarnings("CheckReturnValue")
    public SSAMapBuilder setIndex(String name, Type type, int idx) {
      Preconditions.checkArgument(idx > 0, "Indices need to be positive for this SSAMap implementation:", name, type, idx);
      int oldIdx = getIndex(name);
      Preconditions.checkArgument(idx >= oldIdx, "SSAMap updates need to be strictly monotone:", name, type, idx);

      if (type instanceof CType) {
        type = ((CType) type).getCanonicalType();
      }
      Type oldType = varTypes.get(name);
      if (oldType != null) {
        TYPE_CONFLICT_CHECKER.resolveConflict(name, type, oldType);
      } else {
        varTypes = varTypes.putAndCopy(name, type);
      }

      if (idx > oldIdx || idx == ssa.defaultValue) {
        vars = vars.putAndCopy(name, idx);
        if (oldIdx != ssa.defaultValue) {
          varsHashCode -= mapEntryHashCode(name, oldIdx);
        }
        varsHashCode += mapEntryHashCode(name, idx);
      }

      return this;
    }

    public void mergeFreshValueProviderWith(final FreshValueProvider fvp) {
      this.freshValueProvider = freshValueProvider.merge(fvp);
    }

    public SSAMapBuilder deleteVariable(String variable) {
      int index = getIndex(variable);
      if (index != ssa.defaultValue) {
        vars = vars.removeAndCopy(variable);
        varsHashCode -= mapEntryHashCode(variable, index);

        varTypes = varTypes.removeAndCopy(variable);
      }

      return this;
    }

    public NavigableSet<String> allVariables() {
      return varTypes.keySet();
    }

<<<<<<< HEAD
    public SortedMap<String, Type> allVariablesWithPrefix(String prefix) {
      return Collections3.<Type>subMapWithPrefix(varTypes, prefix);
    }

=======
>>>>>>> 901e65cb
    /**
     * Returns an immutable SSAMap with all the changes made to the builder.
     */
    public SSAMap build() {
      if (vars == ssa.vars && freshValueProvider == ssa.freshValueProvider) {
        return ssa;
      }

      ssa = new SSAMap(vars, freshValueProvider, varsHashCode, varTypes, ssa.defaultValue);
      return ssa;
    }

    /**
     * Not-null safe copy of {@link SimpleImmutableEntry#hashCode()}
     * for Object-to-int maps.
     */
    private static int mapEntryHashCode(Object key, int value) {
      return key.hashCode() ^ value;
    }
  }

  private static final SSAMap EMPTY_SSA_MAP = new SSAMap(
      PathCopyingPersistentTreeMap.of(),
      new FreshValueProvider(),
      0,
      PathCopyingPersistentTreeMap.of());

  /**
   * Returns an empty immutable SSAMap.
   */
  public static SSAMap emptySSAMap() {
    return EMPTY_SSA_MAP;
  }

  public SSAMap withDefault(final int pDefaultValue) {
    return new SSAMap(
        this.vars, this.freshValueProvider, this.varsHashCode, this.varTypes, pDefaultValue);
  }

  /**
   * Creates an unmodifiable SSAMap that contains all indices from two SSAMaps.
   * If there are conflicting indices, the maximum of both is used.
   * Further returns a list with all variables for which different indices
   * were found, together with the two conflicting indices.
   */
  public static SSAMap merge(
      SSAMap s1, SSAMap s2, MapsDifference.Visitor<String, Integer> collectDifferences) {
    // This method uses some optimizations to avoid work when parts of both SSAMaps
    // are equal. These checks use == instead of equals() because it is much faster
    // and we create sets lazily (so when they are not identical, they are
    // probably not equal, too).
    // We don't bother checking the vars set for emptiness, because this will
    // probably never be the case on a merge.

    checkArgument(s1.defaultValue == s2.defaultValue);
    PersistentSortedMap<String, Integer> vars;
    FreshValueProvider freshValueProvider;
    int defaultIndex;
    if (s1.vars == s2.vars && s1.freshValueProvider == s2.freshValueProvider) {
      // both are absolutely identical
      return s1;

    } else {
      vars =
          PersistentSortedMaps.merge(
              s1.vars,
              s2.vars,
              Equivalence.equals(),
              PersistentSortedMaps.getMaximumMergeConflictHandler(),
              collectDifferences);
      freshValueProvider = s1.freshValueProvider.merge(s2.freshValueProvider);
      defaultIndex = s1.defaultValue;
    }

    PersistentSortedMap<String, Type> varTypes =
        PersistentSortedMaps.merge(
            s1.varTypes,
            s2.varTypes,
            new Equivalence<Type>(){
              @Override
              protected boolean doEquivalent(final Type pLeft, final Type pRight) {
                if (pLeft instanceof CType && pRight instanceof CType) {
                    return ((CType) pLeft).getCanonicalType().equals(((CType) pRight).getCanonicalType
                        ());
                }
                return pLeft.equals(pRight);
              }

              @Override
              protected int doHash(final Type pType) {
                if (pType instanceof CType) {
                  return ((CType) pType).getCanonicalType().hashCode();
                }
                return pType.hashCode();
              }
            },
            TYPE_CONFLICT_CHECKER,
            MapsDifference.ignoreMapsDifference());

    return new SSAMap(vars, freshValueProvider, 0, varTypes, defaultIndex);
  }

  private final PersistentSortedMap<String, Integer> vars;
  private final FreshValueProvider freshValueProvider;
  private final PersistentSortedMap<String, Type> varTypes;

  // Cache hashCode of potentially big map
  private final int varsHashCode;

  private SSAMap(PersistentSortedMap<String, Integer> pVars,
                 FreshValueProvider pFreshvalueprovider,
                 int pVarsHashCode,
                 PersistentSortedMap<String, Type> pVarTypes,
                 int defaultSSAIdx) {
    this.vars = pVars;
    this.freshValueProvider = pFreshvalueprovider;
    this.varTypes = pVarTypes;

    if (pVarsHashCode == 0) {
      this.varsHashCode = pVars.hashCode();
    } else {
      this.varsHashCode = pVarsHashCode;
      assert pVarsHashCode == pVars.hashCode();
    }

    defaultValue = defaultSSAIdx;
  }

  private SSAMap(PersistentSortedMap<String, Integer> pVars,
                 FreshValueProvider pFreshValueProvider,
                 int pVarsHashCode,
                 PersistentSortedMap<String, Type> pVarTypes) {
    this(pVars, pFreshValueProvider, pVarsHashCode, pVarTypes, DEFAULT_DEFAULT_IDX);
  }

  /**
   * Returns a SSAMapBuilder that is initialized with the current SSAMap.
   */
  public SSAMapBuilder builder() {
    return new SSAMapBuilder(this);
  }

  private static int getIndex(String variable, Map<String, Integer> vars, int defaultValue) {
    Integer value = vars.get(variable);
    if (value == null) {
      return defaultValue;
    }
    return value;
  }

  /**
   * @return index of the variable in the map,
   * or the [defaultValue].
   */
  public int getIndex(String variable) {
    return getIndex(variable, vars, defaultValue);
  }

  public boolean containsVariable(String variable) {
    return vars.containsKey(variable);
  }

  public CType getType(String name) {
    return (CType) varTypes.get(name);
  }

  public NavigableSet<String> allVariables() {
    return vars.keySet();
  }

  private static final Joiner joiner = Joiner.on(" ");

  @Override
  public String toString() {
    return joiner.join(vars.entrySet());
  }

  @Override
  public int hashCode() {
    return varsHashCode;
  }

  @Override
  public boolean equals(Object obj) {
    if (this == obj) {
      return true;
    } else if (!(obj instanceof SSAMap)) {
      return false;
    } else {
      SSAMap other = (SSAMap)obj;
      // Do a few cheap checks before the expensive ones.
      return varsHashCode == other.varsHashCode
          && vars.equals(other.vars)
          && freshValueProvider.equals(other.freshValueProvider);
    }
  }
}<|MERGE_RESOLUTION|>--- conflicted
+++ resolved
@@ -31,13 +31,13 @@
 import java.io.Serializable;
 import java.util.AbstractMap.SimpleImmutableEntry;
 import java.util.Map;
-<<<<<<< HEAD
 import java.util.SortedMap;
 import java.util.SortedSet;
 import org.sosy_lab.common.collect.Collections3;
-=======
+import java.io.Serializable;
+import java.util.AbstractMap.SimpleImmutableEntry;
+import java.util.Map;
 import java.util.NavigableSet;
->>>>>>> 901e65cb
 import org.sosy_lab.common.collect.MapsDifference;
 import org.sosy_lab.common.collect.PathCopyingPersistentTreeMap;
 import org.sosy_lab.common.collect.PersistentSortedMap;
@@ -50,10 +50,8 @@
 import org.sosy_lab.cpachecker.cfa.types.c.CFunctionType;
 import org.sosy_lab.cpachecker.cfa.types.c.CPointerType;
 import org.sosy_lab.cpachecker.cfa.types.c.CType;
-<<<<<<< HEAD
-=======
 import org.sosy_lab.cpachecker.cfa.types.c.CTypes;
->>>>>>> 901e65cb
+
 
 /**
  * Maps a variable name to its latest "SSA index", that should be used when
@@ -185,13 +183,10 @@
       return varTypes.keySet();
     }
 
-<<<<<<< HEAD
     public SortedMap<String, Type> allVariablesWithPrefix(String prefix) {
       return Collections3.<Type>subMapWithPrefix(varTypes, prefix);
     }
 
-=======
->>>>>>> 901e65cb
     /**
      * Returns an immutable SSAMap with all the changes made to the builder.
      */
