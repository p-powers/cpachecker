/*
 *  CPAchecker is a tool for configurable software verification.
 *  This file is part of CPAchecker.
 *
 *  Copyright (C) 2007-2014  Dirk Beyer
 *  All rights reserved.
 *
 *  Licensed under the Apache License, Version 2.0 (the "License");
 *  you may not use this file except in compliance with the License.
 *  You may obtain a copy of the License at
 *
 *      http://www.apache.org/licenses/LICENSE-2.0
 *
 *  Unless required by applicable law or agreed to in writing, software
 *  distributed under the License is distributed on an "AS IS" BASIS,
 *  WITHOUT WARRANTIES OR CONDITIONS OF ANY KIND, either express or implied.
 *  See the License for the specific language governing permissions and
 *  limitations under the License.
 *
 *
 *  CPAchecker web page:
 *    http://cpachecker.sosy-lab.org
 */
package org.sosy_lab.cpachecker.util.predicates.pathformula;

import static org.sosy_lab.cpachecker.util.statistics.StatisticsUtils.toPercent;

import java.io.PrintStream;
import java.util.HashMap;
import java.util.List;
import java.util.Map;
import java.util.Set;
import org.sosy_lab.common.time.Timer;
import org.sosy_lab.cpachecker.cfa.ast.c.CExpression;
import org.sosy_lab.cpachecker.cfa.ast.c.CIdExpression;
import org.sosy_lab.cpachecker.cfa.model.CFAEdge;
import org.sosy_lab.cpachecker.cfa.types.c.CType;
import org.sosy_lab.cpachecker.cpa.arg.ARGState;
import org.sosy_lab.cpachecker.exceptions.CPATransferException;
import org.sosy_lab.cpachecker.exceptions.UnrecognizedCFAEdgeException;
import org.sosy_lab.cpachecker.exceptions.UnrecognizedCodeException;
import org.sosy_lab.cpachecker.util.Pair;
import org.sosy_lab.cpachecker.util.predicates.pathformula.pointeraliasing.PointerTargetSet;
import org.sosy_lab.java_smt.api.BooleanFormula;
import org.sosy_lab.java_smt.api.Formula;
import org.sosy_lab.java_smt.api.Model.ValueAssignment;

/**
 * Implementation of {@link PathFormulaManager} that delegates to another
 * instance but caches results of some methods.
 */
public class CachingPathFormulaManager implements PathFormulaManager {

  public final Timer pathFormulaComputationTimer = new Timer();
  public int pathFormulaCacheHits = 0;

  public final PathFormulaManager delegate;

  private final Map<Pair<CFAEdge, PathFormula>, Pair<PathFormula, ErrorConditions>> andFormulaWithConditionsCache
            = new HashMap<>();
  private final Map<Pair<CFAEdge, PathFormula>, PathFormula> andFormulaCache
            = new HashMap<>();

  private final Map<Pair<PathFormula, PathFormula>, PathFormula> orFormulaCache
            = new HashMap<>();

  private final Map<PathFormula, PathFormula> emptyFormulaCache
            = new HashMap<>();

  private final PathFormula emptyFormula;

  public CachingPathFormulaManager(PathFormulaManager pDelegate) {
    delegate = pDelegate;
    emptyFormula = delegate.makeEmptyPathFormula();
  }

  @Override
  public Pair<PathFormula, ErrorConditions> makeAndWithErrorConditions(PathFormula pOldFormula, CFAEdge pEdge) throws CPATransferException, InterruptedException {

    final Pair<CFAEdge, PathFormula> formulaCacheKey = Pair.of(pEdge, pOldFormula);
    Pair<PathFormula, ErrorConditions> result = andFormulaWithConditionsCache.get(formulaCacheKey);
    if (result == null) {
      pathFormulaComputationTimer.start();
      // compute new pathFormula with the operation on the edge
      result = delegate.makeAndWithErrorConditions(pOldFormula, pEdge);
      pathFormulaComputationTimer.stop();
      andFormulaWithConditionsCache.put(formulaCacheKey, result);

    } else {
      pathFormulaCacheHits++;
    }
    return result;
  }

  @Override
  public PathFormula makeAnd(PathFormula pOldFormula, CFAEdge pEdge) throws CPATransferException, InterruptedException {
    final Pair<CFAEdge, PathFormula> formulaCacheKey = Pair.of(pEdge, pOldFormula);
    PathFormula result = andFormulaCache.get(formulaCacheKey);
    if (result == null) {
      try {
      pathFormulaComputationTimer.start();
      // compute new pathFormula with the operation on the edge
      result = delegate.makeAnd(pOldFormula, pEdge);
      andFormulaCache.put(formulaCacheKey, result);
      } finally {
        pathFormulaComputationTimer.stop();
      }

    } else {
      pathFormulaCacheHits++;
    }
    return result;
  }

  @Override
  public PathFormula makeOr(PathFormula pF1, PathFormula pF2) throws InterruptedException {
    final Pair<PathFormula, PathFormula> formulaCacheKey = Pair.of(pF1, pF2);

    PathFormula result = orFormulaCache.get(formulaCacheKey);
    if (result == null) {
      // try again with other order
      result = orFormulaCache.get(Pair.of(pF2, pF1));
    }

    if (result == null) {
      result = delegate.makeOr(pF1, pF2);
      orFormulaCache.put(formulaCacheKey, result);
    } else {
      pathFormulaCacheHits++;
    }
    return result;
  }

  @Override
  public PathFormula makeEmptyPathFormula() {
    return emptyFormula;
  }

  @Override
  public PathFormula makeEmptyPathFormula(PathFormula pOldFormula) {
    PathFormula result = emptyFormulaCache.get(pOldFormula);
    if (result == null) {
      result = delegate.makeEmptyPathFormula(pOldFormula);
      emptyFormulaCache.put(pOldFormula, result);
    } else {
      pathFormulaCacheHits++;
    }
    return result;
  }

  @Override
  public Formula makeFormulaForVariable(PathFormula pContext, String pVarName, CType pType) {
    return delegate.makeFormulaForVariable(pContext, pVarName, pType);
  }

  @Override
  public Formula makeFormulaForUninstantiatedVariable(
      String pVarName,
      CType pType,
      PointerTargetSet pContextPTS,
      boolean pForcePointerDereference) {
    return delegate.makeFormulaForUninstantiatedVariable(
        pVarName, pType, pContextPTS, pForcePointerDereference);
  }

  @Override
  public PathFormula makeAnd(PathFormula pPathFormula, BooleanFormula pOtherFormula) {
    return delegate.makeAnd(pPathFormula, pOtherFormula);
  }

  @Override
  public PathFormula makeAnd(PathFormula pPathFormula, CExpression pAssumption)
      throws CPATransferException, InterruptedException {
    return delegate.makeAnd(pPathFormula, pAssumption);
  }

  @Override
  @Deprecated
  public PathFormula makeNewPathFormula(PathFormula pOldFormula, SSAMap pM) {
    return delegate.makeNewPathFormula(pOldFormula, pM);
  }

  @Override
  public PathFormula makeFormulaForPath(List<CFAEdge> pPath) throws CPATransferException, InterruptedException {
    return delegate.makeFormulaForPath(pPath);
  }

  @Override
  public BooleanFormula buildBranchingFormula(Set<ARGState> pElementsOnPath)
      throws CPATransferException, InterruptedException {
    return delegate.buildBranchingFormula(pElementsOnPath);
  }

  @Override
  public BooleanFormula buildBranchingFormula(Set<ARGState> pElementsOnPath,
      Map<Pair<ARGState, CFAEdge>, PathFormula> pParentFormulasOnPath)
      throws CPATransferException, InterruptedException {
    return delegate.buildBranchingFormula(pElementsOnPath, pParentFormulasOnPath);
  }

  @Override
  public Map<Integer, Boolean> getBranchingPredicateValuesFromModel(Iterable<ValueAssignment> pModel) {
    return delegate.getBranchingPredicateValuesFromModel(pModel);
  }

  @Override
  public void clearCaches() {
    andFormulaWithConditionsCache.clear();
    andFormulaCache.clear();
    orFormulaCache.clear();
    emptyFormulaCache.clear();
    delegate.clearCaches();
  }

  @Override
  public Formula expressionToFormula(PathFormula pFormula, CIdExpression expr, CFAEdge edge)
      throws UnrecognizedCodeException {
    return delegate.expressionToFormula(pFormula, expr, edge);
  }

  @Override
  public BooleanFormula buildImplicationTestAsUnsat(PathFormula pF1, PathFormula pF2) throws InterruptedException {
    return delegate.buildImplicationTestAsUnsat(pF1, pF2);
  }

  @Override
  public void printStatistics(PrintStream out) {
    int cacheHits = this.pathFormulaCacheHits;
    int totalPathFormulaComputations =
        this.pathFormulaComputationTimer.getNumberOfIntervals() + cacheHits;
    out.println(
        "Number of path formula cache hits:   "
            + cacheHits
            + " ("
            + toPercent(cacheHits, totalPathFormulaComputations)
            + ")");
    out.println();

    out.println("Inside post operator:                  ");
    out.println("  Inside path formula creation:        ");
    out.println("    Time for path formula computation: " + pathFormulaComputationTimer);
    out.println();

    delegate.printStatistics(out);
  }

  @Override
  public BooleanFormula addBitwiseAxiomsIfNeeded(final BooleanFormula pMainFormula, final BooleanFormula pExtractionFormula) {
    return delegate.addBitwiseAxiomsIfNeeded(pMainFormula, pExtractionFormula);
  }

  @Override
  public PathFormula makeNewPathFormula(PathFormula pOldFormula, SSAMap pM, PointerTargetSet pPts) {
    return delegate.makeNewPathFormula(pOldFormula, pM, pPts);
  }

  @Override
  public BooleanFormula buildWeakestPrecondition(
      final CFAEdge pEdge, final BooleanFormula pPostcondition)
      throws UnrecognizedCodeException, UnrecognizedCFAEdgeException, InterruptedException {
    return delegate.buildWeakestPrecondition(pEdge, pPostcondition);
  }

  @Override
<<<<<<< HEAD
  public PathFormulaBuilder createNewPathFormulaBuilder() {
    return delegate.createNewPathFormulaBuilder();
=======
  public PointerTargetSet
      mergePts(PointerTargetSet pPts1, PointerTargetSet pPts2, SSAMap pSSA)
          throws InterruptedException {
    return delegate.mergePts(pPts1, pPts2, pSSA);
>>>>>>> 810d8b1a
  }
}<|MERGE_RESOLUTION|>--- conflicted
+++ resolved
@@ -262,14 +262,14 @@
   }
 
   @Override
-<<<<<<< HEAD
-  public PathFormulaBuilder createNewPathFormulaBuilder() {
-    return delegate.createNewPathFormulaBuilder();
-=======
   public PointerTargetSet
       mergePts(PointerTargetSet pPts1, PointerTargetSet pPts2, SSAMap pSSA)
           throws InterruptedException {
     return delegate.mergePts(pPts1, pPts2, pSSA);
->>>>>>> 810d8b1a
+  }
+
+  @Override
+  public PathFormulaBuilder createNewPathFormulaBuilder() {
+    return delegate.createNewPathFormulaBuilder();
   }
 }