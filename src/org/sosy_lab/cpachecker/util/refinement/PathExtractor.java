--- conflicted
+++ resolved
@@ -108,15 +108,8 @@
     return targets;
   }
 
-<<<<<<< HEAD
   /** This method extracts the last state from the ARG, which has to be a target state. */
-  private FluentIterable<ARGState> extractTargetStatesFromArg(final ARGReachedSet pReached) {
-=======
-  /**
-   * This method extracts the last state from the ARG, which has to be a target state.
-   */
   private FluentIterable<AbstractState> extractTargetStatesFromArg(final ARGReachedSet pReached) {
->>>>>>> 5ad922ee
     if (globalRefinement) {
       return AbstractStates.getTargetStates(pReached.asReachedSet());
     } else {
