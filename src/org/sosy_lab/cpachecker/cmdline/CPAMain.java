// This file is part of CPAchecker,
// a tool for configurable software verification:
// https://cpachecker.sosy-lab.org
//
// SPDX-FileCopyrightText: 2007-2020 Dirk Beyer <https://www.sosy-lab.org>
//
// SPDX-License-Identifier: Apache-2.0

package org.sosy_lab.cpachecker.cmdline;

import static com.google.common.base.Preconditions.checkArgument;
import static com.google.common.collect.FluentIterable.from;
import static java.util.stream.Collectors.toList;
import static org.sosy_lab.common.collect.Collections3.transformedImmutableSetCopy;
import static org.sosy_lab.common.io.DuplicateOutputStream.mergeStreams;

import com.google.common.annotations.VisibleForTesting;
import com.google.common.base.Joiner;
import com.google.common.base.Preconditions;
import com.google.common.base.Splitter;
import com.google.common.collect.ImmutableList;
import com.google.common.collect.ImmutableMap;
import com.google.common.collect.ImmutableSet;
import com.google.common.collect.Sets;
import com.google.common.io.Closer;
import com.google.common.io.MoreFiles;
import edu.umd.cs.findbugs.annotations.SuppressFBWarnings;
import java.io.ByteArrayOutputStream;
import java.io.IOException;
import java.io.OutputStream;
import java.io.PrintStream;
import java.nio.charset.Charset;
import java.nio.file.Files;
import java.nio.file.Path;
import java.nio.file.Paths;
import java.util.Arrays;
import java.util.Collections;
import java.util.List;
import java.util.Locale;
import java.util.Map;
import java.util.Optional;
import java.util.Set;
import java.util.logging.Level;
import java.util.stream.Collectors;
import org.checkerframework.checker.nullness.qual.Nullable;
import org.sosy_lab.common.Optionals;
import org.sosy_lab.common.ShutdownManager;
import org.sosy_lab.common.ShutdownNotifier;
import org.sosy_lab.common.ShutdownNotifier.ShutdownRequestListener;
import org.sosy_lab.common.annotations.SuppressForbidden;
import org.sosy_lab.common.configuration.Configuration;
import org.sosy_lab.common.configuration.ConfigurationBuilder;
import org.sosy_lab.common.configuration.FileOption;
import org.sosy_lab.common.configuration.FileOption.Type;
import org.sosy_lab.common.configuration.InvalidConfigurationException;
import org.sosy_lab.common.configuration.Option;
import org.sosy_lab.common.configuration.Options;
import org.sosy_lab.common.configuration.converters.FileTypeConverter;
import org.sosy_lab.common.io.IO;
import org.sosy_lab.common.log.BasicLogManager;
import org.sosy_lab.common.log.LogManager;
import org.sosy_lab.common.log.LoggingOptions;
import org.sosy_lab.cpachecker.cfa.Language;
import org.sosy_lab.cpachecker.cmdline.CmdLineArguments.InvalidCmdlineArgumentException;
import org.sosy_lab.cpachecker.core.CPAchecker;
import org.sosy_lab.cpachecker.core.CPAcheckerResult;
import org.sosy_lab.cpachecker.core.CPAcheckerResult.Result;
import org.sosy_lab.cpachecker.core.algorithm.pcc.ProofGenerator;
import org.sosy_lab.cpachecker.core.counterexample.ReportGenerator;
import org.sosy_lab.cpachecker.core.specification.Property;
import org.sosy_lab.cpachecker.core.specification.Property.CommonCoverageType;
import org.sosy_lab.cpachecker.core.specification.Property.CommonPropertyType;
import org.sosy_lab.cpachecker.core.specification.SpecificationProperty;
import org.sosy_lab.cpachecker.cpa.automaton.AutomatonGraphmlParser;
import org.sosy_lab.cpachecker.cpa.testtargets.CoverFunction;
import org.sosy_lab.cpachecker.cpa.testtargets.TestTargetType;
import org.sosy_lab.cpachecker.util.PropertyFileParser;
import org.sosy_lab.cpachecker.util.PropertyFileParser.InvalidPropertyFileException;
import org.sosy_lab.cpachecker.util.automaton.AutomatonGraphmlCommon.WitnessType;
import org.sosy_lab.cpachecker.util.globalinfo.GlobalInfo;
import org.sosy_lab.cpachecker.util.resources.ResourceLimitChecker;

@SuppressForbidden("System.out in this class is ok")
public class CPAMain {

  static final int ERROR_EXIT_CODE = 1;

  @SuppressWarnings("resource") // We don't close LogManager
  public static void main(String[] args) {
    // CPAchecker uses American English for output,
    // so make sure numbers are formatted appropriately.
    Locale.setDefault(Locale.US);

    if (args.length == 0) {
      // be nice to user
      args = new String[] {"-help"};
    }

    // initialize various components
    Configuration cpaConfig = null;
    LoggingOptions logOptions;
    String outputDirectory = null;
    Set<SpecificationProperty> properties = null;
    try {
      try {
        Config p = createConfiguration(args);
        cpaConfig = p.configuration;
        outputDirectory = p.outputPath;
        properties = p.properties;
      } catch (InvalidCmdlineArgumentException e) {
        throw Output.fatalError("Could not process command line arguments: %s", e.getMessage());
      } catch (IOException e) {
        throw Output.fatalError("Could not read config file %s", e.getMessage());
      } catch (InterruptedException e) {
        throw Output.fatalError("Interrupted: %s", e.getMessage());
      }

      logOptions = new LoggingOptions(cpaConfig);

    } catch (InvalidConfigurationException e) {
      throw Output.fatalError("Invalid configuration: %s", e.getMessage());
    }
    final LogManager logManager = BasicLogManager.create(logOptions);
    cpaConfig.enableLogging(logManager);
    GlobalInfo.getInstance().storeLogManager(logManager);

    // create everything
    final ShutdownManager shutdownManager = ShutdownManager.create();
    final ShutdownNotifier shutdownNotifier = shutdownManager.getNotifier();
    CPAchecker cpachecker = null;
    ProofGenerator proofGenerator = null;
    ResourceLimitChecker limits = null;
    ReportGenerator reportGenerator = null;
    MainOptions options = new MainOptions();
    try {
      cpaConfig.inject(options);
      if (options.programs.isEmpty()) {
        throw new InvalidConfigurationException("Please specify a program to analyze on the command line.");
      }
      dumpConfiguration(options, cpaConfig, logManager);

      // generate correct frontend based on file language
      cpaConfig = detectFrontendLanguageIfNecessary(options, cpaConfig, logManager);

      limits = ResourceLimitChecker.fromConfiguration(cpaConfig, logManager, shutdownManager);
      limits.start();

      cpachecker = new CPAchecker(cpaConfig, logManager, shutdownManager);
      if (options.doPCC) {
        proofGenerator = new ProofGenerator(cpaConfig, logManager, shutdownNotifier);
      }
      reportGenerator =
          new ReportGenerator(cpaConfig, logManager, logOptions.getOutputFile(), options.programs);
    } catch (InvalidConfigurationException e) {
      logManager.logUserException(Level.SEVERE, e, "Invalid configuration");
      System.exit(ERROR_EXIT_CODE);
      return;
    }

    // This is for shutting down when Ctrl+C is caught.
    ShutdownHook shutdownHook = new ShutdownHook(shutdownManager);
    Runtime.getRuntime().addShutdownHook(shutdownHook);

    // This is for actually forcing a termination when CPAchecker
    // fails to shutdown within some time.
    ShutdownRequestListener forcedExitOnShutdown =
        ForceTerminationOnShutdown.createShutdownListener(logManager, shutdownHook);
    shutdownNotifier.register(forcedExitOnShutdown);

    // run analysis
    CPAcheckerResult result = cpachecker.run(options.programs, properties);

    // generated proof (if enabled)
    if (proofGenerator != null) {
      proofGenerator.generateProof(result);
    }

    // We want to print the statistics completely now that we have come so far,
    // so we disable all the limits, shutdown hooks, etc.
    shutdownHook.disable();
    shutdownNotifier.unregister(forcedExitOnShutdown);
    ForceTerminationOnShutdown.cancelPendingTermination();
    limits.cancel();
    Thread.interrupted(); // clear interrupted flag

    try {
      printResultAndStatistics(result, outputDirectory, options, reportGenerator, logManager);
    } catch (IOException e) {
      logManager.logUserException(Level.WARNING, e, "Could not write statistics to file");
    }

    System.out.flush();
    System.err.flush();
    logManager.flush();
  }

  // Default values for options from external libraries
  // that we want to override in CPAchecker.
  private static final ImmutableMap<String, String> EXTERN_OPTION_DEFAULTS = ImmutableMap.of(
      "log.level", Level.INFO.toString());

  private static final String SPECIFICATION_OPTION = "specification";
  private static final String ENTRYFUNCTION_OPTION = "analysis.entryFunction";
  public static final String APPROACH_NAME_OPTION = "analysis.name";

  @Options
  private static class BootstrapOptions {
    @Option(secure=true, name="memorysafety.config",
        description="When checking for memory safety properties, "
            + "use this configuration file instead of the current one.")
    @FileOption(Type.OPTIONAL_INPUT_FILE)
    private @Nullable Path memsafetyConfig = null;

    @Option(
        secure = true,
        name = "memorycleanup.config",
        description =
            "When checking for memory cleanup properties, "
                + "use this configuration file instead of the current one.")
    @FileOption(Type.OPTIONAL_INPUT_FILE)
    private @Nullable Path memcleanupConfig = null;

    @Option(secure=true, name="overflow.config",
        description="When checking for the overflow property, "
            + "use this configuration file instead of the current one.")
    @FileOption(Type.OPTIONAL_INPUT_FILE)
    private @Nullable Path overflowConfig = null;

    @Option(secure=true, name="termination.config",
        description="When checking for the termination property, "
            + "use this configuration file instead of the current one.")
    @FileOption(Type.OPTIONAL_INPUT_FILE)
    private @Nullable Path terminationConfig = null;

    @Option(
      secure = true,
      name = CmdLineArguments.PRINT_USED_OPTIONS_OPTION,
      description = "all used options are printed"
    )
    private boolean printUsedOptions = false;
  }

  @VisibleForTesting
  @Options
  protected static class MainOptions {
    @Option(
      secure = true,
      name = "analysis.programNames",
      //required=true, NOT required because we want to give a nicer user message ourselves
      description = "A String, denoting the programs to be analyzed"
    )
    private ImmutableList<String> programs = ImmutableList.of();

    @Option(secure=true,
        description="Programming language of the input program. If not given explicitly, "
            + "auto-detection will occur")
    // keep option name in sync with {@link CFACreator#language}, value might differ
    private Language language = null;

    @Option(secure=true, name="configuration.dumpFile",
        description="Dump the complete configuration to a file.")
    @FileOption(FileOption.Type.OUTPUT_FILE)
    private Path configurationOutputFile = Paths.get("UsedConfiguration.properties");

    @Option(secure=true, name="statistics.export", description="write some statistics to disk")
    private boolean exportStatistics = true;

    @Option(secure=true, name="statistics.file",
        description="write some statistics to disk")
    @FileOption(FileOption.Type.OUTPUT_FILE)
    private Path exportStatisticsFile = Paths.get("Statistics.txt");

    @Option(secure=true, name="statistics.print", description="print statistics to console")
    private boolean printStatistics = false;

    @Option(secure=true, name = "pcc.proofgen.doPCC", description = "Generate and dump a proof")
    private boolean doPCC = false;
  }

  private static void dumpConfiguration(MainOptions options, Configuration config,
      LogManager logManager) {
    if (options.configurationOutputFile != null) {
      try {
        IO.writeFile(
            options.configurationOutputFile, Charset.defaultCharset(), config.asPropertiesString());
      } catch (IOException e) {
        logManager.logUserException(Level.WARNING, e, "Could not dump configuration to file");
      }
    }
  }

  private static final ImmutableSet<? extends Property> MEMSAFETY_PROPERTY_TYPES =
      Sets.immutableEnumSet(
          CommonPropertyType.VALID_DEREF,
          CommonPropertyType.VALID_FREE,
          CommonPropertyType.VALID_MEMTRACK);

  /**
   * Parse the command line, read the configuration file, and setup the program-wide base paths.
   *
   * @return A Configuration object, the output directory, and the specification properties.
   */
  private static Config createConfiguration(String[] args)
      throws InvalidConfigurationException, InvalidCmdlineArgumentException, IOException,
          InterruptedException {
    // if there are some command line arguments, process them
    Map<String, String> cmdLineOptions = CmdLineArguments.processArguments(args);

    boolean secureMode = cmdLineOptions.remove(CmdLineArguments.SECURE_MODE_OPTION) != null;
    if (secureMode) {
      Configuration.enableSecureModeGlobally();
    }

    // Read property file if present and adjust cmdline options
    Set<SpecificationProperty> properties = handlePropertyFile(cmdLineOptions);

    // get name of config file (may be null)
    // and remove this from the list of options (it's not a real option)
    Optional<String> configFile =
        Optional.ofNullable(cmdLineOptions.remove(CmdLineArguments.CONFIGURATION_FILE_OPTION));

    // create initial configuration
    // from default values, config file, and command-line arguments
    ConfigurationBuilder configBuilder = Configuration.builder();
    configBuilder.setOptions(EXTERN_OPTION_DEFAULTS);
    if (configFile.isPresent()) {
      configBuilder.setOption(
          APPROACH_NAME_OPTION, extractApproachNameFromConfigName(configFile.orElseThrow()));
      configBuilder.loadFromFile(configFile.orElseThrow());
    }
    configBuilder.setOptions(cmdLineOptions);

    Configuration config = configBuilder.build();

    // We want to be able to use options of type "File" with some additional
    // logic provided by FileTypeConverter, so we create such a converter,
    // add it to our Configuration object and to the the map of default converters.
    // The latter will ensure that it is used whenever a Configuration object
    // is created.
    FileTypeConverter fileTypeConverter =
        secureMode
            ? FileTypeConverter.createWithSafePathsOnly(config)
            : FileTypeConverter.create(config);
    String outputDirectory = fileTypeConverter.getOutputDirectory();
    Configuration.getDefaultConverters().put(FileOption.class, fileTypeConverter);

    config =
        Configuration.builder()
            .copyFrom(config)
            .addConverter(FileOption.class, fileTypeConverter)
            .build();

    // Read witness file if present, switch to appropriate config and adjust cmdline options
    config = handleWitnessOptions(config, cmdLineOptions, configFile);

    BootstrapOptions options = new BootstrapOptions();
    config.inject(options);

    // Switch to appropriate config depending on property (if necessary)
    config = handlePropertyOptions(config, options, cmdLineOptions, properties);

    if (options.printUsedOptions) {
      config.dumpUsedOptionsTo(System.out);
    }

    return new Config(config, outputDirectory, properties);
  }

  private static String extractApproachNameFromConfigName(String configFilename) {
    String filename = Paths.get(configFilename).getFileName().toString();
    // remove the extension (most likely ".properties")
    return filename.contains(".") ? filename.substring(0, filename.lastIndexOf(".")) : filename;
  }

  private static final String LANGUAGE_HINT =
      String.format(
          " Please specify a language directly with the option 'language=%s'.",
          Arrays.toString(Language.values()));

  /**
   * Determines the frontend language based on the file endings of the given programs, if no
   * language is given by the user. If a language is detected, it is set in the given {@link
   * MainOptions} object and a new configuration for that language, based on the given
   * configuration, is returned.
   */
  @VisibleForTesting
  static Configuration detectFrontendLanguageIfNecessary(
      MainOptions pOptions, Configuration pConfig, LogManager pLogManager)
      throws InvalidConfigurationException {
    if (pOptions.language == null) {
      // if language was not specified by option, we determine the best matching language
      Language frontendLanguage;
      if (areJavaOptionsSet(pConfig)) {
        frontendLanguage = Language.JAVA;
      } else {
        frontendLanguage = detectFrontendLanguageFromFileEndings(pOptions.programs);
      }
      Preconditions.checkNotNull(frontendLanguage);
      ConfigurationBuilder configBuilder = Configuration.builder();
      configBuilder.copyFrom(pConfig);
      configBuilder.setOption("language", frontendLanguage.name());
      pConfig = configBuilder.build();
      pOptions.language = frontendLanguage;
      pLogManager.logf(Level.INFO, "Language %s detected and set for analysis", frontendLanguage);
    }
    Preconditions.checkNotNull(pOptions.language);
    return pConfig;
  }

  @SuppressWarnings("deprecation") // checking the properties directly is more maintainable
  private static boolean areJavaOptionsSet(Configuration pConfig) {
    // Make sure to keep this synchronized with EclipseJavaParser
    return pConfig.hasProperty("java.sourcepath") || pConfig.hasProperty("java.classpath");
  }

  private static Language detectFrontendLanguageFromFileEndings(ImmutableList<String> pPrograms)
      throws InvalidConfigurationException {
    checkArgument(!pPrograms.isEmpty(), "Empty list of programs");
    Language frontendLanguage = null;
    for (String program : pPrograms) {
      Language language;
      String suffix = program.substring(program.lastIndexOf(".") + 1);
      switch (suffix) {
        case "ll":
        case "bc":
          language = Language.LLVM;
          break;
        case "c":
        case "i":
        case "h":
        default:
          language = Language.C;
          break;
      }
      Preconditions.checkNotNull(language);
      if (frontendLanguage == null) { // first iteration
        frontendLanguage = language;
      }
      if (frontendLanguage != language) { // further iterations: check for conflicting endings
        throw new InvalidConfigurationException(
            String.format(
                    "Differing file formats detected: %s and %s files are declared for analysis.",
                    frontendLanguage, language)
                + LANGUAGE_HINT);
      }
    }
    return frontendLanguage;
  }

  private static final ImmutableMap<Property, TestTargetType> TARGET_TYPES =
      ImmutableMap.<Property, TestTargetType>builder()
          .put(CommonCoverageType.COVERAGE_BRANCH, TestTargetType.ASSUME)
          .put(CommonCoverageType.COVERAGE_CONDITION, TestTargetType.ASSUME)
          .put(CommonCoverageType.COVERAGE_ERROR, TestTargetType.ERROR_CALL)
          .put(CommonCoverageType.COVERAGE_STATEMENT, TestTargetType.STATEMENT)
          .build();

  private static Configuration handlePropertyOptions(
      Configuration config,
      BootstrapOptions options,
      Map<String, String> cmdLineOptions,
      Set<SpecificationProperty> pProperties)
      throws InvalidConfigurationException, IOException {
    Set<Property> properties =
        transformedImmutableSetCopy(pProperties, SpecificationProperty::getProperty);

    final Path alternateConfigFile;

    if (!Collections.disjoint(properties, MEMSAFETY_PROPERTY_TYPES)) {
      if (!MEMSAFETY_PROPERTY_TYPES.containsAll(properties)) {
        // Memsafety property cannot be checked with others in combination
        throw new InvalidConfigurationException(
            "Unsupported combination of properties: " + properties);
      }
      alternateConfigFile = check(options.memsafetyConfig, "memory safety", "memorysafety.config");
    } else if (properties.contains(CommonPropertyType.VALID_MEMCLEANUP)) {
      if (properties.size() != 1) {
        // MemCleanup property cannot be checked with others in combination
        throw new InvalidConfigurationException(
            "Unsupported combination of properties: " + properties);
      }
      alternateConfigFile = check(options.memcleanupConfig, "memory cleanup", "memorycleanup.config");
    } else if (properties.contains(CommonPropertyType.OVERFLOW)) {
      if (properties.size() != 1) {
        // Overflow property cannot be checked with others in combination
        throw new InvalidConfigurationException(
            "Unsupported combination of properties: " + properties);
      }
      alternateConfigFile = check(options.overflowConfig, "overflows", "overflow.config");
    } else if (properties.contains(CommonPropertyType.TERMINATION)) {
      // Termination property cannot be checked with others in combination
      if (properties.size() != 1) {
        throw new InvalidConfigurationException(
            "Unsupported combination of properties: " + properties);
      }
      alternateConfigFile = check(options.terminationConfig, "termination", "termination.config");
    } else if (properties.contains(CommonCoverageType.COVERAGE_ERROR)
        || properties.contains(CommonCoverageType.COVERAGE_BRANCH)
        || properties.contains(CommonCoverageType.COVERAGE_CONDITION)
        || properties.contains(CommonCoverageType.COVERAGE_STATEMENT)) {
      // coverage criterion cannot be checked with other properties in combination
      if (properties.size() != 1) {
        throw new InvalidConfigurationException(
            "Unsupported combination of properties: " + properties);
      }
      return Configuration.builder()
          .copyFrom(config)
          .setOption("testcase.targets.type", TARGET_TYPES.get(properties.iterator().next()).name())
          .build();
    } else if (from(properties).anyMatch(p -> p instanceof CoverFunction)) {
      if (properties.size() != 1) {
        throw new InvalidConfigurationException(
            "Unsupported combination of properties: " + properties);
      }
      return Configuration.builder()
          .copyFrom(config)
          .setOption("testcase.targets.type", "FUN_CALL")
          .setOption(
              "testcase.targets.funName",
              ((CoverFunction) properties.iterator().next()).getCoverFunction())
          .build();
    } else {
      alternateConfigFile = null;
    }

    if (alternateConfigFile != null) {
      return Configuration.builder()
          .loadFromFile(alternateConfigFile)
          .setOptions(cmdLineOptions)
          .clearOption("memorysafety.config")
          .clearOption("memorycleanup.config")
          .clearOption("overflow.config")
          .clearOption("termination.config")
          .clearOption("output.disable")
          .clearOption("output.path")
          .clearOption("rootDirectory")
          .clearOption("witness.validation.file")
          .build();
    }
    return config;
  }

  private static Path check(Path config, String verificationTarget, String optionName)
      throws InvalidConfigurationException {
    if (config == null) {
      throw new InvalidConfigurationException(
          String.format(
              "Verifying %s is not supported if option %s is not specified.",
              verificationTarget, optionName));
    }
    return config;
  }

  private static final ImmutableMap<Property, String> SPECIFICATION_FILES =
      ImmutableMap.<Property, String>builder()
          .put(CommonPropertyType.REACHABILITY_LABEL, "sv-comp-errorlabel")
          .put(CommonPropertyType.REACHABILITY, "sv-comp-reachability")
          .put(CommonPropertyType.REACHABILITY_ERROR, "sv-comp-reachability")
          .put(CommonPropertyType.VALID_FREE, "sv-comp-memorysafety")
          .put(CommonPropertyType.VALID_DEREF, "sv-comp-memorysafety")
          .put(CommonPropertyType.VALID_MEMTRACK, "sv-comp-memorysafety")
          .put(CommonPropertyType.VALID_MEMCLEANUP, "sv-comp-memorycleanup")
          .put(CommonPropertyType.OVERFLOW, "sv-comp-overflow")
          .put(CommonPropertyType.DEADLOCK, "deadlock")
          // .put(CommonPropertyType.TERMINATION, "none needed")
          .build();

  private static Set<SpecificationProperty> handlePropertyFile(Map<String, String> cmdLineOptions)
      throws InvalidCmdlineArgumentException {
    List<String> specificationFiles =
        Splitter.on(',')
            .trimResults()
            .omitEmptyStrings()
            .splitToList(cmdLineOptions.getOrDefault(SPECIFICATION_OPTION, ""));

    List<String> propertyFiles =
        specificationFiles.stream().filter(file -> file.endsWith(".prp")).collect(toList());
    if (propertyFiles.isEmpty()) {
      return ImmutableSet.of();
    }
    if (propertyFiles.size() > 1) {
      throw new InvalidCmdlineArgumentException("Multiple property files are not supported.");
    }
    String propertyFile = propertyFiles.get(0);

    // Parse property files
    PropertyFileParser parser = new PropertyFileParser(Paths.get(propertyFile));
    try {
      parser.parse();
    } catch (InvalidPropertyFileException e) {
      throw new InvalidCmdlineArgumentException(
          String.format("Invalid property file '%s': %s", propertyFile, e.getMessage()), e);
    } catch (IOException e) {
      throw new InvalidCmdlineArgumentException(
          "Could not read property file: " + e.getMessage(), e);
    }

    // set the file from where to read the specification automaton
    ImmutableSet<SpecificationProperty> properties =
        transformedImmutableSetCopy(
            parser.getProperties(),
            prop ->
                new SpecificationProperty(
                    parser.getEntryFunction(),
                    prop,
                    Optional.ofNullable(SPECIFICATION_FILES.get(prop))
                        .map(CmdLineArguments::resolveSpecificationFileOrExit)));
    assert !properties.isEmpty();

    String specFiles =
        Optionals.presentInstances(
                properties.stream().map(SpecificationProperty::getInternalSpecificationPath))
            .map(Object::toString)
            .distinct()
            .collect(Collectors.joining(","));
    cmdLineOptions.put(SPECIFICATION_OPTION, specFiles);
    if (cmdLineOptions.containsKey(ENTRYFUNCTION_OPTION)) {
      if (!cmdLineOptions.get(ENTRYFUNCTION_OPTION).equals(parser.getEntryFunction())) {
        throw new InvalidCmdlineArgumentException(
            "Mismatching names for entry function on command line and in property file");
      }
    } else {
      cmdLineOptions.put(ENTRYFUNCTION_OPTION, parser.getEntryFunction());
    }
    return properties;
  }

  @Options
  private static class WitnessOptions {
    @Option(
      secure = true,
      name = "witness.validation.file",
      description = "The witness to validate."
    )
    @FileOption(Type.OPTIONAL_INPUT_FILE)
    private @Nullable Path witness = null;

    @Option(
      secure = true,
      name = "witness.validation.violation.config",
      description =
          "When validating a violation witness, "
              + "use this configuration file instead of the current one."
    )
    @FileOption(Type.OPTIONAL_INPUT_FILE)
    private @Nullable Path violationWitnessValidationConfig = null;

    @Option(
      secure = true,
      name = "witness.validation.correctness.config",
      description =
          "When validating a correctness witness, "
              + "use this configuration file instead of the current one."
    )
    @FileOption(Type.OPTIONAL_INPUT_FILE)
    private @Nullable Path correctnessWitnessValidationConfig = null;

    @Option(
        secure = true,
        name = "witness.validation.correctness.isa",
        description = "Use correctness witness as invariants specification automaton (ISA).")
    private boolean validateInvariantsSpecificationAutomaton = false;
  }

  private static Configuration handleWitnessOptions(
      Configuration config, Map<String, String> overrideOptions, Optional<String> configFileName)
      throws InvalidConfigurationException, IOException, InterruptedException {
    WitnessOptions options = new WitnessOptions();
    config.inject(options);
    if (options.witness == null) {
      return config;
    }

    WitnessType witnessType = AutomatonGraphmlParser.getWitnessType(options.witness);
    final Path validationConfigFile;
    switch (witnessType) {
      case VIOLATION_WITNESS:
        validationConfigFile = options.violationWitnessValidationConfig;
<<<<<<< HEAD
        appendWitnessToSpecificationOption(options, overrideOptions);
=======
        String specs = overrideOptions.get(SPECIFICATION_OPTION);
        String witnessSpec = options.witness.toString();
        specs = specs == null ? witnessSpec : Joiner.on(',').join(specs, witnessSpec);
        overrideOptions.put(SPECIFICATION_OPTION, specs);
>>>>>>> 98f69d5f
        break;
      case CORRECTNESS_WITNESS:
        validationConfigFile = options.correctnessWitnessValidationConfig;
        if (options.validateInvariantsSpecificationAutomaton) {
          appendWitnessToSpecificationOption(options, overrideOptions);
        } else {
        overrideOptions.put(
            "invariantGeneration.kInduction.invariantsAutomatonFile", options.witness.toString());
        }
        break;
      default:
        throw new InvalidConfigurationException(
            "Witness type " + witnessType + " of witness " + options.witness + " is not supported");
    }
    if (validationConfigFile == null) {
      throw new InvalidConfigurationException(
          "Validating (violation|correctness) witnesses is not supported if option witness.validation.(violation|correctness).config is not specified.");
    }
    ConfigurationBuilder configBuilder =
        Configuration.builder()
            .loadFromFile(validationConfigFile)
            .setOptions(overrideOptions)
            .clearOption("witness.validation.file")
            .clearOption("witness.validation.violation.config")
            .clearOption("witness.validation.correctness.config")
            .clearOption("output.path")
            .clearOption("rootDirectory");
    if (configFileName.isPresent()) {
      configBuilder.setOption(
          APPROACH_NAME_OPTION, extractApproachNameFromConfigName(configFileName.orElseThrow()));
    }
    return configBuilder.build();
  }

<<<<<<< HEAD
  private static void appendWitnessToSpecificationOption(
      WitnessOptions pOptions, Map<String, String> pOverrideOptions) {
    String specs = pOverrideOptions.get(SPECIFICATION_OPTION);
    String witnessSpec = pOptions.witness.toString();
    specs = specs == null ? witnessSpec : Joiner.on(',').join(specs, witnessSpec.toString());
    pOverrideOptions.put(SPECIFICATION_OPTION, specs);
  }

  @SuppressWarnings("deprecation")
=======
  @SuppressWarnings("resource")
>>>>>>> 98f69d5f
  private static void printResultAndStatistics(
      CPAcheckerResult mResult,
      String outputDirectory,
      MainOptions options,
      ReportGenerator reportGenerator,
      LogManager logManager)
      throws IOException {

    // setup output streams
    PrintStream console = options.printStatistics ? System.out : null;
    OutputStream file = null;
    @SuppressWarnings("resource") // not necessary for Closer, it handles this itself
    Closer closer = Closer.create();

    if (options.exportStatistics && options.exportStatisticsFile != null) {
      try {
        MoreFiles.createParentDirectories(options.exportStatisticsFile);
        file = closer.register(Files.newOutputStream(options.exportStatisticsFile));
      } catch (IOException e) {
        logManager.logUserException(Level.WARNING, e, "Could not write statistics to file");
      }
    }

    PrintStream stream = makePrintStream(mergeStreams(console, file));

    ByteArrayOutputStream statistics = new ByteArrayOutputStream();
    try {
      // print statistics
      PrintStream statisticsStream = makePrintStream(mergeStreams(stream, statistics));
      mResult.printStatistics(statisticsStream);
      stream.println();

      // print result
      if (!options.printStatistics) {
        stream = makePrintStream(mergeStreams(System.out, file)); // ensure that result is printed to System.out
      }
      mResult.printResult(stream);

      // write output files
      mResult.writeOutputFiles();

      if (outputDirectory != null) {
        stream.println("More details about the verification run can be found in the directory \"" + outputDirectory + "\".");
      }

      stream.flush();
    } catch (Throwable t) {
      throw closer.rethrow(t);

    } finally {
      closer.close();
    }

    // export report
    if (mResult.getResult() != Result.NOT_YET_STARTED) {
      reportGenerator.generate(
          mResult.getResult(),
          mResult.getCfa(),
          mResult.getReached(),
          statistics.toString(Charset.defaultCharset()));
    }
  }

  @SuppressFBWarnings(
      value = "DM_DEFAULT_ENCODING",
      justification = "Default encoding is the correct one for stdout.")
  @SuppressWarnings("checkstyle:IllegalInstantiation") // ok for statistics
  private static PrintStream makePrintStream(OutputStream stream) {
    if (stream instanceof PrintStream) {
      return (PrintStream)stream;
    } else {
      // Default encoding is actually desired here because we output to the terminal,
      // so the default PrintStream constructor is ok.
      return new PrintStream(stream);
    }
  }

  private CPAMain() { } // prevent instantiation

  private static class Config {

    private final Configuration configuration;

    private final String outputPath;

    private final Set<SpecificationProperty> properties;

    public Config(
        Configuration pConfiguration, String pOutputPath, Set<SpecificationProperty> pProperties) {
      configuration = pConfiguration;
      outputPath = pOutputPath;
      properties = ImmutableSet.copyOf(pProperties);
    }
  }
}<|MERGE_RESOLUTION|>--- conflicted
+++ resolved
@@ -676,14 +676,7 @@
     switch (witnessType) {
       case VIOLATION_WITNESS:
         validationConfigFile = options.violationWitnessValidationConfig;
-<<<<<<< HEAD
         appendWitnessToSpecificationOption(options, overrideOptions);
-=======
-        String specs = overrideOptions.get(SPECIFICATION_OPTION);
-        String witnessSpec = options.witness.toString();
-        specs = specs == null ? witnessSpec : Joiner.on(',').join(specs, witnessSpec);
-        overrideOptions.put(SPECIFICATION_OPTION, specs);
->>>>>>> 98f69d5f
         break;
       case CORRECTNESS_WITNESS:
         validationConfigFile = options.correctnessWitnessValidationConfig;
@@ -718,7 +711,6 @@
     return configBuilder.build();
   }
 
-<<<<<<< HEAD
   private static void appendWitnessToSpecificationOption(
       WitnessOptions pOptions, Map<String, String> pOverrideOptions) {
     String specs = pOverrideOptions.get(SPECIFICATION_OPTION);
@@ -728,9 +720,6 @@
   }
 
   @SuppressWarnings("deprecation")
-=======
-  @SuppressWarnings("resource")
->>>>>>> 98f69d5f
   private static void printResultAndStatistics(
       CPAcheckerResult mResult,
       String outputDirectory,
