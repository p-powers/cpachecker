--- conflicted
+++ resolved
@@ -78,17 +78,10 @@
 import org.sosy_lab.cpachecker.core.counterexample.ReportGenerator;
 import org.sosy_lab.cpachecker.cpa.automaton.AutomatonGraphmlParser;
 import org.sosy_lab.cpachecker.util.Property;
-<<<<<<< HEAD
-import org.sosy_lab.cpachecker.util.PropertyFileParser;
-import org.sosy_lab.cpachecker.util.PropertyFileParser.InvalidPropertyFileException;
-import org.sosy_lab.cpachecker.util.SpecificationProperty;
-import org.sosy_lab.cpachecker.util.SpecificationProperty.CommonPropertyType;
-=======
 import org.sosy_lab.cpachecker.util.Property.CommonPropertyType;
 import org.sosy_lab.cpachecker.util.PropertyFileParser;
 import org.sosy_lab.cpachecker.util.PropertyFileParser.InvalidPropertyFileException;
 import org.sosy_lab.cpachecker.util.SpecificationProperty;
->>>>>>> 2d6af7a4
 import org.sosy_lab.cpachecker.util.automaton.AutomatonGraphmlCommon.WitnessType;
 import org.sosy_lab.cpachecker.util.globalinfo.GlobalInfo;
 import org.sosy_lab.cpachecker.util.resources.ResourceLimitChecker;
@@ -369,8 +362,7 @@
             "Unsupported combination of properties: " + properties);
       }
       if (options.memsafetyConfig == null) {
-        throw new InvalidConfigurationException(
-            "Verifying memory safety is not supported if option memorysafety.config is not specified.");
+        throw new InvalidConfigurationException("Verifying memory safety is not supported if option memorysafety.config is not specified.");
       }
       alternateConfigFile = options.memsafetyConfig;
     }
@@ -382,8 +374,7 @@
       }
       if (options.overflowConfig == null) {
 
-        throw new InvalidConfigurationException(
-            "Verifying overflows is not supported if option overflow.config is not specified.");
+        throw new InvalidConfigurationException("Verifying overflows is not supported if option overflow.config is not specified.");
       }
       alternateConfigFile = options.overflowConfig;
     }
@@ -425,11 +416,7 @@
           .put(CommonPropertyType.VALID_MEMTRACK, "sv-comp-memorysafety")
           .put(CommonPropertyType.OVERFLOW, "sv-comp-overflow")
           .put(CommonPropertyType.DEADLOCK, "deadlock")
-<<<<<<< HEAD
-          // .put(PropertyType.TERMINATION, "none needed")
-=======
           // .put(CommonPropertyType.TERMINATION, "none needed")
->>>>>>> 2d6af7a4
           .build();
 
   private static Set<SpecificationProperty> handlePropertyFile(Map<String, String> cmdLineOptions)
