/*
 * CPAchecker is a tool for configurable software verification.
 *  This file is part of CPAchecker.
 *
 *  Copyright (C) 2007-2017  Dirk Beyer
 *  All rights reserved.
 *
 *  Licensed under the Apache License, Version 2.0 (the "License");
 *  you may not use this file except in compliance with the License.
 *  You may obtain a copy of the License at
 *
 *      http://www.apache.org/licenses/LICENSE-2.0
 *
 *  Unless required by applicable law or agreed to in writing, software
 *  distributed under the License is distributed on an "AS IS" BASIS,
 *  WITHOUT WARRANTIES OR CONDITIONS OF ANY KIND, either express or implied.
 *  See the License for the specific language governing permissions and
 *  limitations under the License.
 *
 *
 *  CPAchecker web page:
 *    http://cpachecker.sosy-lab.org
 */
package org.sosy_lab.cpachecker.cfa.parser.llvm;

import com.google.common.base.Optional;
import com.google.common.collect.ImmutableList;
import com.google.common.collect.SortedSetMultimap;
import com.google.common.collect.TreeMultimap;
import java.math.BigDecimal;
import java.math.BigInteger;
import java.nio.file.Path;
import java.nio.file.Paths;
import java.util.ArrayList;
import java.util.Collection;
import java.util.Collections;
import java.util.HashMap;
import java.util.List;
import java.util.Map;
import java.util.NavigableMap;
import java.util.OptionalInt;
import java.util.SortedMap;
import java.util.TreeMap;
import java.util.logging.Level;
import org.sosy_lab.common.log.LogManager;
import org.sosy_lab.cpachecker.cfa.ParseResult;
import org.sosy_lab.cpachecker.cfa.ast.ADeclaration;
import org.sosy_lab.cpachecker.cfa.ast.FileLocation;
import org.sosy_lab.cpachecker.cfa.ast.c.CArraySubscriptExpression;
import org.sosy_lab.cpachecker.cfa.ast.c.CAssignment;
import org.sosy_lab.cpachecker.cfa.ast.c.CAstNode;
import org.sosy_lab.cpachecker.cfa.ast.c.CBinaryExpression;
import org.sosy_lab.cpachecker.cfa.ast.c.CBinaryExpression.BinaryOperator;
import org.sosy_lab.cpachecker.cfa.ast.c.CBinaryExpressionBuilder;
import org.sosy_lab.cpachecker.cfa.ast.c.CCastExpression;
import org.sosy_lab.cpachecker.cfa.ast.c.CDeclaration;
import org.sosy_lab.cpachecker.cfa.ast.c.CExpression;
import org.sosy_lab.cpachecker.cfa.ast.c.CExpressionAssignmentStatement;
import org.sosy_lab.cpachecker.cfa.ast.c.CFieldReference;
import org.sosy_lab.cpachecker.cfa.ast.c.CFloatLiteralExpression;
import org.sosy_lab.cpachecker.cfa.ast.c.CFunctionCallAssignmentStatement;
import org.sosy_lab.cpachecker.cfa.ast.c.CFunctionCallExpression;
import org.sosy_lab.cpachecker.cfa.ast.c.CFunctionCallStatement;
import org.sosy_lab.cpachecker.cfa.ast.c.CFunctionDeclaration;
import org.sosy_lab.cpachecker.cfa.ast.c.CIdExpression;
import org.sosy_lab.cpachecker.cfa.ast.c.CInitializer;
import org.sosy_lab.cpachecker.cfa.ast.c.CInitializerExpression;
import org.sosy_lab.cpachecker.cfa.ast.c.CInitializerList;
import org.sosy_lab.cpachecker.cfa.ast.c.CIntegerLiteralExpression;
import org.sosy_lab.cpachecker.cfa.ast.c.CLeftHandSide;
import org.sosy_lab.cpachecker.cfa.ast.c.CParameterDeclaration;
import org.sosy_lab.cpachecker.cfa.ast.c.CPointerExpression;
import org.sosy_lab.cpachecker.cfa.ast.c.CReturnStatement;
import org.sosy_lab.cpachecker.cfa.ast.c.CRightHandSide;
import org.sosy_lab.cpachecker.cfa.ast.c.CSimpleDeclaration;
import org.sosy_lab.cpachecker.cfa.ast.c.CStatement;
import org.sosy_lab.cpachecker.cfa.ast.c.CStringLiteralExpression;
import org.sosy_lab.cpachecker.cfa.ast.c.CUnaryExpression;
import org.sosy_lab.cpachecker.cfa.ast.c.CUnaryExpression.UnaryOperator;
import org.sosy_lab.cpachecker.cfa.ast.c.CVariableDeclaration;
import org.sosy_lab.cpachecker.cfa.model.BlankEdge;
import org.sosy_lab.cpachecker.cfa.model.CFAEdge;
import org.sosy_lab.cpachecker.cfa.model.CFANode;
import org.sosy_lab.cpachecker.cfa.model.CFATerminationNode;
import org.sosy_lab.cpachecker.cfa.model.FunctionEntryNode;
import org.sosy_lab.cpachecker.cfa.model.FunctionExitNode;
import org.sosy_lab.cpachecker.cfa.model.c.CAssumeEdge;
import org.sosy_lab.cpachecker.cfa.model.c.CDeclarationEdge;
import org.sosy_lab.cpachecker.cfa.model.c.CFunctionEntryNode;
import org.sosy_lab.cpachecker.cfa.model.c.CLabelNode;
import org.sosy_lab.cpachecker.cfa.model.c.CReturnStatementEdge;
import org.sosy_lab.cpachecker.cfa.model.c.CStatementEdge;
import org.sosy_lab.cpachecker.cfa.types.MachineModel;
import org.sosy_lab.cpachecker.cfa.types.c.CArrayType;
import org.sosy_lab.cpachecker.cfa.types.c.CBasicType;
import org.sosy_lab.cpachecker.cfa.types.c.CCompositeType;
import org.sosy_lab.cpachecker.cfa.types.c.CCompositeType.CCompositeTypeMemberDeclaration;
import org.sosy_lab.cpachecker.cfa.types.c.CFunctionType;
import org.sosy_lab.cpachecker.cfa.types.c.CNumericTypes;
import org.sosy_lab.cpachecker.cfa.types.c.CPointerType;
import org.sosy_lab.cpachecker.cfa.types.c.CSimpleType;
import org.sosy_lab.cpachecker.cfa.types.c.CStorageClass;
import org.sosy_lab.cpachecker.cfa.types.c.CType;
import org.sosy_lab.cpachecker.cfa.types.c.CVoidType;
import org.sosy_lab.cpachecker.exceptions.UnrecognizedCodeException;
import org.sosy_lab.cpachecker.util.CFATraversal;
import org.sosy_lab.cpachecker.util.CFAUtils;
import org.sosy_lab.cpachecker.util.Pair;
import org.sosy_lab.llvm_j.BasicBlock;
import org.sosy_lab.llvm_j.Function;
import org.sosy_lab.llvm_j.LLVMException;
import org.sosy_lab.llvm_j.Module;
import org.sosy_lab.llvm_j.TypeRef;
import org.sosy_lab.llvm_j.Value;
import org.sosy_lab.llvm_j.Value.OpCode;

/** CFA builder for LLVM IR. Metadata stored in the LLVM IR file is ignored. */
public class CFABuilder {
  // TODO: Thread Local Storage Model: May be important for concurrency
  // TODO: Aliases (@a = %b) and IFuncs (@a = ifunc @..)

  private static final String RETURN_VAR_NAME = "__retval__";
  private static final String TMP_VAR_PREFIX_LOCAL = "__t_";
  private static final String TMP_VAR_PREFIX_GLOBAL = "__tg_";

  private static final CFunctionDeclaration ABORT_FUNC_DECL =
      new CFunctionDeclaration(
          FileLocation.DUMMY,
          new CFunctionType(CVoidType.VOID, Collections.emptyList(), false),
          "abort",
          Collections.emptyList());
  private static final CExpression ABORT_FUNC_NAME =
      new CIdExpression(FileLocation.DUMMY, CVoidType.VOID, "abort", ABORT_FUNC_DECL);

  private static long tmpLocalVarCount = 0;
  private static long tmpGlobalVarCount = 0;

  private final LogManager logger;
  private final MachineModel machineModel;

  private final LlvmTypeConverter typeConverter;
  private CBinaryExpressionBuilder binaryExpressionBuilder;

  // Value address -> Variable declaration
  private final Map<Long, CSimpleDeclaration> variableDeclarations;
  // Function name -> Function declaration
  private Map<String, CFunctionDeclaration> functionDeclarations;

  // unnamed basic blocks will be named as 1,2,3,...
  private int basicBlockId;
  protected NavigableMap<String, FunctionEntryNode> functions;

  protected SortedSetMultimap<String, CFANode> cfaNodes;
  protected List<Pair<ADeclaration, String>> globalDeclarations;

  public CFABuilder(final LogManager pLogger, final MachineModel pMachineModel) {
    logger = pLogger;
    machineModel = pMachineModel;

    typeConverter = new LlvmTypeConverter(pMachineModel, pLogger);

    variableDeclarations = new HashMap<>();
    functionDeclarations = new HashMap<>();

    binaryExpressionBuilder = new CBinaryExpressionBuilder(machineModel, logger);
    basicBlockId = 0;

    functions = new TreeMap<>();
    cfaNodes = TreeMultimap.create();
    globalDeclarations = new ArrayList<>();
  }

  public ParseResult build(final Module pModule, final String pFilename) throws LLVMException {
    visit(pModule, pFilename);
    List<Path> input_file = ImmutableList.of(Paths.get(pFilename));

    return new ParseResult(functions, cfaNodes, globalDeclarations, input_file);
  }

  public void visit(final Module pItem, final String pFileName) throws LLVMException {
    if (pItem.getFirstFunction() == null) {
      return;
    }

    addFunctionDeclarations(pItem, pFileName);

    /* create globals */
    iterateOverGlobals(pItem, pFileName);

    /* create CFA for all functions */
    iterateOverFunctions(pItem, pFileName);
  }

  private void addFunctionDeclarations(final Module pItem, final String pFileName) {
    for (Value func : pItem) {
      String funcName = func.getValueName();
      assert !funcName.isEmpty();

      // XXX: may just check for generic intrinsic?
      if (funcName.startsWith("llvm.")) {
        continue;
      }

      declareFunction(func, pFileName);
    }
  }

  private void iterateOverGlobals(final Module pItem, final String pFileName) throws LLVMException {
    Value globalItem = pItem.getFirstGlobal();
    /* no globals? */
    if (globalItem == null) {
      return;
    }

    Value globalItemLast = pItem.getLastGlobal();
    assert globalItemLast != null;

    while (true) {
      ADeclaration decl = visitGlobalItem(globalItem, pFileName);

      globalDeclarations.add(Pair.of(decl, globalItem.toString()));

      /* we processed the last global variable? */
      if (globalItem.equals(globalItemLast)) {
        break;
      }

      globalItem = globalItem.getNextGlobal();
    }
  }

  protected void addNode(String funcName, CFANode nd) {
    cfaNodes.put(funcName, nd);
  }

  private void addEdge(CFAEdge edge) {
    edge.getPredecessor().addLeavingEdge(edge);
    edge.getSuccessor().addEnteringEdge(edge);
  }

  private void iterateOverFunctions(final Module pItem, final String pFileName)
      throws LLVMException {
    Function lastFunc = pItem.getLastFunction().asFunction();
    Function currFunc = null;
    do {
      if (currFunc == null) {
        currFunc = pItem.getFirstFunction().asFunction();
      } else {
        currFunc = currFunc.getNextFunction().asFunction();
      }

      if (currFunc.isDeclaration()) {
        continue;
      }

      String funcName = currFunc.getValueName();
      assert !funcName.isEmpty();

      // XXX: may just check for generic intrinsic?
      if (funcName.startsWith("llvm.")) {
        continue;
      }

      // handle the function definition
      FunctionEntryNode en = visitFunction(currFunc, pFileName);
      assert en != null;
      addNode(funcName, en);

      // create the basic blocks and instructions of the function.
      // A basic block is mapped to a pair <entry node, exit node>
      SortedMap<Integer, BasicBlockInfo> basicBlocks = new TreeMap<>();
      CLabelNode entryBB = iterateOverBasicBlocks(currFunc, en, funcName, basicBlocks, pFileName);

      // add the edge from the entry of the function to the first
      // basic block
      // BlankEdge.buildNoopEdge(en, entryBB);
      addEdge(new BlankEdge("entry", en.getFileLocation(), en, entryBB, "Function start edge"));

      // add branching between instructions
      addJumpsBetweenBasicBlocks(currFunc, basicBlocks, pFileName);
      purgeUnreachableBlocks(funcName, basicBlocks.values());

      if (en.getExitNode().getNumEnteringEdges() == 0) {
        cfaNodes.remove(funcName, en.getExitNode());
      }

      functions.put(funcName, en);

    } while (!currFunc.equals(lastFunc));
  }

  /** Remove all unreachable blocks and their CFA nodes */
  private void purgeUnreachableBlocks(
      final String pFunctionName, final Collection<BasicBlockInfo> pBasicBlocks) {

    for (BasicBlockInfo block : pBasicBlocks) {
      if (block.entryNode.getNumEnteringEdges() == 0) {
        purgeBlock(pFunctionName, block);
      }
    }
  }

  /** Remove the block and all CFA nodes in it */
  private void purgeBlock(String pFunctionName, BasicBlockInfo pBlock) {
    Collection<CFANode> blockNodes =
        CFATraversal.dfs().collectNodesReachableFromTo(pBlock.getEntryNode(), pBlock.getExitNode());

    for (CFANode toRemove : blockNodes) {
      for (CFAEdge enteringEdge : CFAUtils.allEnteringEdges(toRemove)) {
        enteringEdge.getPredecessor().removeLeavingEdge(enteringEdge);
      }
      for (CFAEdge leavingEdge : CFAUtils.allLeavingEdges(toRemove)) {
        leavingEdge.getSuccessor().removeEnteringEdge(leavingEdge);
      }
    }
    cfaNodes.get(pFunctionName).removeAll(blockNodes);
  }

  /**
   * Iterate over basic blocks of a function.
   *
   * <p>Add a label created for every basic block to a mapping passed as an argument.
   *
   * @return the entry basic block (as a CLabelNode).
   */
  private CLabelNode iterateOverBasicBlocks(
      final Function pFunction,
      final FunctionEntryNode pEntryNode,
      final String pFuncName,
      final SortedMap<Integer, BasicBlockInfo> pBasicBlocks,
      final String pFileName)
      throws LLVMException {
    if (pFunction.countBasicBlocks() == 0) {
      return null;
    }

    CLabelNode entryBB = null;
    for (BasicBlock block : pFunction) {
      // process this basic block
      CLabelNode label = new CLabelNode(pFuncName, getBBName(block));
      addNode(pFuncName, label);
      if (entryBB == null) {
        entryBB = label;
      }

      BasicBlockInfo bbi =
          handleInstructions(pEntryNode.getExitNode(), pFuncName, block, pFileName);
      pBasicBlocks.put(block.hashCode(), new BasicBlockInfo(label, bbi.getExitNode()));

      // add an edge from label to the first node
      // of this basic block
      addEdge(
          new BlankEdge(
              "label_to_first",
              pEntryNode.getFileLocation(),
              label,
              bbi.getEntryNode(),
              "edge to first instr"));
    }

    assert entryBB != null || pBasicBlocks.isEmpty();
    return entryBB;
  }

  /** Add branching edges between first and last nodes of basic blocks. */
  private void addJumpsBetweenBasicBlocks(
      final Function pFunction,
      final SortedMap<Integer, BasicBlockInfo> pBasicBlocks,
      final String pFileName)
      throws LLVMException {
    // for every basic block, get the last instruction and
    // add edges from it to labels where it jumps
    for (BasicBlock bb : pFunction) {
      Value terminatorInst = bb.getLastInstruction();
      if (terminatorInst == null) {
        continue;
      }

      assert terminatorInst.isTerminatorInst();
      assert pBasicBlocks.containsKey(bb.hashCode());
      CFANode brNode = pBasicBlocks.get(bb.hashCode()).getExitNode();

      int succNum = terminatorInst.getNumSuccessors();
      if (succNum == 0) {
        continue;
      } else if (succNum == 1) {
        BasicBlock succ = terminatorInst.getSuccessor(0);
        CLabelNode label = (CLabelNode) pBasicBlocks.get(succ.hashCode()).getEntryNode();

        addEdge(new BlankEdge("(goto)", FileLocation.DUMMY, brNode, label, "(goto)"));
        continue;
      } else if (terminatorInst.isBranchInst()) {
        // get the operands and add branching edges
        CExpression conditionForElse = getBranchConditionForElse(terminatorInst, pFileName);

        BasicBlock succ = terminatorInst.getSuccessor(0);
        CLabelNode label = (CLabelNode) pBasicBlocks.get(succ.hashCode()).getEntryNode();
        addEdge(
            new CAssumeEdge(
                conditionForElse.toASTString(),
                conditionForElse.getFileLocation(),
                brNode,
                label,
                conditionForElse,
                false));

        succ = terminatorInst.getSuccessor(1);
        label = (CLabelNode) pBasicBlocks.get(succ.hashCode()).getEntryNode();
        addEdge(
            new CAssumeEdge(
                conditionForElse.toASTString(),
                conditionForElse.getFileLocation(),
                brNode,
                label,
                conditionForElse,
                true));
      } else {
        assert terminatorInst.isSwitchInst()
            : "Unhandled instruction type: " + terminatorInst.getOpCode();

        Value compValue = terminatorInst.getOperand(0);
        CType compType = typeConverter.getCType(compValue.typeOf());
        CExpression comparisonLhs = getAssignedIdExpression(compValue, compType, pFileName);
        BasicBlock defaultBlock = terminatorInst.getSuccessor(0);
        CLabelNode defaultLabel =
            (CLabelNode) pBasicBlocks.get(defaultBlock.hashCode()).getEntryNode();

        CFANode currNode = brNode;
        for (int i = 1; i < succNum; i++) {
          CLabelNode label =
              (CLabelNode)
                  pBasicBlocks.get(terminatorInst.getSuccessor(i).hashCode()).getEntryNode();
          Value caseValue = terminatorInst.getOperand(2 * i);
          CExpression comparisonRhs = (CExpression) getConstant(caseValue, pFileName);

          CBinaryExpression comparisonExp =
              new CBinaryExpression(
                  comparisonLhs.getFileLocation(),
                  CNumericTypes.BOOL,
                  CNumericTypes.BOOL,
                  comparisonLhs,
                  comparisonRhs,
                  BinaryOperator.EQUALS);

          CAssumeEdge jumpEdge =
              new CAssumeEdge(
                  comparisonExp.toASTString(),
                  comparisonExp.getFileLocation(),
                  currNode,
                  label,
                  comparisonExp,
                  true);
          addEdge(jumpEdge);

          CFANode nextNode = newNode(brNode.getFunctionName());
          CAssumeEdge toNextCaseEdge =
              new CAssumeEdge(
                  comparisonExp.toASTString(),
                  comparisonExp.getFileLocation(),
                  currNode,
                  nextNode,
                  comparisonExp,
                  false);
          addEdge(toNextCaseEdge);
          currNode = nextNode;
        }
        addEdge(new BlankEdge("(goto)", FileLocation.DUMMY, currNode, defaultLabel, "(goto)"));
      }
    }
  }

  private String getBBName(BasicBlock BB) {
    Value bbValue = BB.basicBlockAsValue();
    String labelStr = bbValue.getValueName();
    if (labelStr.isEmpty()) {
      return Integer.toString(++basicBlockId);
    } else {
      return labelStr;
    }
  }

  private CFANode newNode(String funcName) {
    CFANode nd = new CFANode(funcName);
    addNode(funcName, nd);

    return nd;
  }

  /** Create a chain of nodes and edges corresponding to one basic block. */
  private BasicBlockInfo handleInstructions(
      final FunctionExitNode exitNode,
      final String funcName,
      final BasicBlock pItem,
      final String pFileName)
      throws LLVMException {
    assert pItem.getFirstInstruction() != null; // empty BB not supported

    Value lastI = pItem.getLastInstruction();
    assert lastI != null;

    CFANode prevNode = newNode(funcName);
    CFANode firstNode = prevNode;
    CFANode curNode = null;

    for (Value i : pItem) {
      if (i.isDbgInfoIntrinsic() || i.isDbgDeclareInst()) {
        continue;

      } else if (i.isSelectInst()) {
        CDeclaration decl = (CDeclaration) getAssignedVarDeclaration(i, funcName, null, pFileName);
        curNode = newNode(funcName);
        addEdge(
            new CDeclarationEdge(
                decl.toASTString(), decl.getFileLocation(), prevNode, curNode, decl));
        prevNode = curNode;

        assert i.getNumOperands() == 3
            : "Select statement doesn't have 3 operands, but " + i.getNumOperands();
        Value condition = i.getOperand(0);
        Value valueIf = i.getOperand(1);
        Value valueElse = i.getOperand(2);

        CType ifType = typeConverter.getCType(valueIf.typeOf());
        assert ifType.equals(typeConverter.getCType(valueElse.typeOf()));
        CExpression conditionForElse = getBranchConditionForElse(condition, pFileName);
        CExpression trueValue = getExpression(valueIf, ifType, pFileName);
        CStatement trueAssignment =
            (CStatement) getAssignStatement(i, trueValue, funcName, pFileName).get(0);
        // we can use ifType again, since ifType == elseType for `select` instruction
        CExpression falseValue = getExpression(valueElse, ifType, pFileName);
        CStatement falseAssignment =
            (CStatement) getAssignStatement(i, falseValue, funcName, pFileName).get(0);

        CFANode trueNode = newNode(funcName);
        CFANode falseNode = newNode(funcName);
        CAssumeEdge trueBranch =
            new CAssumeEdge(
                conditionForElse.toASTString(),
                conditionForElse.getFileLocation(),
                prevNode,
                trueNode,
                conditionForElse,
                false);
        addEdge(trueBranch);
        CAssumeEdge falseBranch =
            new CAssumeEdge(
                conditionForElse.toASTString(),
                conditionForElse.getFileLocation(),
                prevNode,
                falseNode,
                conditionForElse,
                true);
        addEdge(falseBranch);

        prevNode = trueNode;
        trueNode = newNode(funcName);
        CStatementEdge trueAssign =
            new CStatementEdge(
                trueAssignment.toASTString(),
                trueAssignment,
                trueAssignment.getFileLocation(),
                prevNode,
                trueNode);
        addEdge(trueAssign);

        prevNode = falseNode;
        falseNode = newNode(funcName);
        CStatementEdge falseAssign =
            new CStatementEdge(
                falseAssignment.toASTString(),
                falseAssignment,
                falseAssignment.getFileLocation(),
                prevNode,
                falseNode);
        addEdge(falseAssign);

        curNode = newNode(funcName);
        BlankEdge trueMeet =
            new BlankEdge("", falseAssignment.getFileLocation(), trueNode, curNode, "");
        addEdge(trueMeet);

        BlankEdge falseMeet =
            new BlankEdge("", falseAssignment.getFileLocation(), falseNode, curNode, "");
        addEdge(falseMeet);

        prevNode = curNode;

      } else {

        // process this basic block
        List<CAstNode> expressions = visitInstruction(i, funcName, pFileName);
        if (expressions == null) {
          curNode = newNode(funcName);
          addEdge(new BlankEdge(i.toString(), FileLocation.DUMMY, prevNode, curNode, "noop"));
          prevNode = curNode;
          continue;
        }

        for (CAstNode expr : expressions) {
          FileLocation exprLocation = expr.getFileLocation();
          // build an edge with this expression over it
          if (expr instanceof CDeclaration) {
            curNode = newNode(funcName);
            addEdge(
                new CDeclarationEdge(
                    expr.toASTString(), exprLocation, prevNode, curNode, (CDeclaration) expr));
          } else if (expr instanceof CReturnStatement) {
            curNode = exitNode;
            addEdge(
                new CReturnStatementEdge(
                    i.toString(), (CReturnStatement) expr, exprLocation, prevNode, exitNode));
          } else if (i.isUnreachableInst()) {
            curNode = new CFATerminationNode(funcName);
            addNode(funcName, curNode);
            addEdge(new BlankEdge(i.toString(), exprLocation, prevNode, curNode, "unreachable"));
            // don't continue in that block after an `undef` statement
            break;

          } else {
            curNode = newNode(funcName);
            addEdge(
                new CStatementEdge(
                    expr.toASTString() + i.toString(),
                    (CStatement) expr,
                    exprLocation,
                    prevNode,
                    curNode));
          }

          prevNode = curNode;
        }
      }
    }

    assert curNode != null;
    return new BasicBlockInfo(firstNode, curNode);
  }

  private static class BasicBlockInfo {
    private CFANode entryNode;
    private CFANode exitNode;

    public BasicBlockInfo(CFANode entry, CFANode exit) {
      entryNode = entry;
      exitNode = exit;
    }

    public CFANode getEntryNode() {
      return entryNode;
    }

    public CFANode getExitNode() {
      return exitNode;
    }

    @Override
    public String toString() {
      return "BasicBlock " + entryNode + " -> " + exitNode;
    }
  }

  protected FunctionEntryNode visitFunction(final Value pItem, final String pFileName) {
    assert pItem.isFunction();

    logger.log(Level.FINE, "Creating function: " + pItem.getValueName());

    return handleFunctionDefinition(pItem, pFileName);
  }

  private CExpression getBranchConditionForElse(final Value pItem, final String pFileName)
      throws LLVMException {
    CExpression condition;
    if (pItem.isConditional()) {
      Value cond = pItem.getCondition();
      CType expectedType = typeConverter.getCType(cond.typeOf());
      condition = getExpression(cond, expectedType, pFileName);
    } else {
      condition = getAssignedIdExpression(pItem, CNumericTypes.BOOL, pFileName);
    }
    try {
      // To have the same structure for statements `if (b)` as the C parsing,
      // use "if (b == 0) else-branch; else if-branch;".
      return binaryExpressionBuilder.buildBinaryExpression(
          condition,
          new CIntegerLiteralExpression(
              getLocation(pItem, pFileName), CNumericTypes.BOOL, BigInteger.ZERO),
          BinaryOperator.EQUALS);
    } catch (UnrecognizedCodeException e) {
      throw new AssertionError(e.toString());
    }
  }

  private List<CAstNode> visitInstruction(
      final Value pItem, final String pFunctionName, final String pFileName) throws LLVMException {
    assert pItem.isInstruction();

    if (pItem.isAllocaInst()) {
      return handleAlloca(pItem, pFunctionName, pFileName);

    } else if (pItem.isReturnInst()) {
      return handleReturn(pItem, pFunctionName, pFileName);
    } else if (pItem.isUnreachableInst()) {
      return handleUnreachable(pItem, pFileName);

    } else if (pItem.isBinaryOperator()
        || pItem.isGetElementPtrInst()
        || pItem.isIntToPtrInst()
        || pItem.isPtrToIntInst()) {
      return handleOpCode(pItem, pFunctionName, pFileName, pItem.getOpCode());
    } else if (pItem.isUnaryInstruction()) {
      return handleUnaryOp(pItem, pFunctionName, pFileName);
    } else if (pItem.isStoreInst()) {
      return handleStore(pItem, pFunctionName, pFileName);
    } else if (pItem.isCallInst()) {
      return handleCall(pItem, pFunctionName, pFileName);
    } else if (pItem.isCmpInst()) {
      return handleCmpInst(pItem, pFunctionName, pFileName);
    } else if (pItem.isSwitchInst()) {
      return null;
    } else if (pItem.isIndirectBranchInst()) {
      throw new UnsupportedOperationException();
    } else if (pItem.isBranchInst()) {
      return null;
    } else if (pItem.isPHINode()) {
      // TODO!
      throw new LLVMException(
          "Program contains PHI nodes, but they are not supported by CPAchecker, yet."
              + "Please remove them with `opt -reg2mem $PROG`");
    } else if (pItem.isInvokeInst()) {
      throw new UnsupportedOperationException();
    } else {
      throw new UnsupportedOperationException();
    }
  }

  private List<CAstNode> handleCall(
      final Value pItem, final String pCallingFunctionName, final String pFileName)
      throws LLVMException {
    assert pItem.isCallInst();

    if (pItem.isIntrinsicInst()) {
        if(pItem.isMemIntrinsic()) {
            logger.logf(Level.WARNING, "Unhandled memory intrinsic!");
        }
        logger.logf(Level.FINE, "Taking intrinsic function call as undefined");
        pItem.dump();
    }

    FileLocation loc = getLocation(pItem, pFileName);
    CType returnType = typeConverter.getCType(pItem.typeOf());
    int argumentCount = pItem.getNumArgOperands();

    Value calledFunction = pItem.getCalledFunction();
    CFunctionDeclaration functionDeclaration = null;
    String functionName = null;

    // if the function has been casted in the call, strip the cast
    if (calledFunction.isConstantExpr() &&
        calledFunction.getConstOpCode() == OpCode.BitCast) {
        calledFunction = calledFunction.getOperand(0);
    }

    // we must have a function now, otherwise it is a call
    // via function pointer
    if (calledFunction.isFunction()) {
      functionName = calledFunction.getValueName();
      functionDeclaration = functionDeclarations.get(functionName);
    }

    if (functionDeclaration == null) {
      logger.logf(
          Level.WARNING,
          "Declaration for function %s not found, trying to derive it.",
          functionName);
    }

    List<CExpression> parameters = new ArrayList<>(argumentCount);
    CFunctionType functionType;

    if (functionDeclaration == null) {
      // Try to derive a function type from the call.
      // For normal CallInst the numer of parameters is argumentCount - 1,
      // but for intrinsic calls it is just argumentCount, so let's use that.
      List<CType> parameterTypes = new ArrayList<>(argumentCount);
      for (int i = 0; i < argumentCount; i++) {
        Value functionArg = pItem.getArgOperand(i);
        assert functionArg.isConstant()
            || variableDeclarations.containsKey(functionArg.getAddress());
        CType expectedType = typeConverter.getCType(functionArg.typeOf());
        parameterTypes.add(expectedType);
      }

      functionType = new CFunctionType(returnType, parameterTypes, false);

      if (functionName != null) {
        List<CParameterDeclaration> parameterDeclarations = new ArrayList<>();
        for (CType paramType : parameterTypes) {
          parameterDeclarations.add(
              new CParameterDeclaration(FileLocation.DUMMY, paramType, getTempVar(false)));
        }
        CFunctionDeclaration derivedDeclaration =
            new CFunctionDeclaration(
                FileLocation.DUMMY, functionType, functionName, parameterDeclarations);
        functionDeclarations.put(functionName, derivedDeclaration);
      }
    } else {
      functionType = functionDeclaration.getType();
      List<CParameterDeclaration> parameterDeclarations = functionDeclaration.getParameters();
      // i = 1 to skip the function name, we only want to look at arguments
      for (int i = 0; i < argumentCount; i++) {
        Value functionArg = pItem.getArgOperand(i);
        CType expectedType;

        if (i < parameterDeclarations.size()) {
          // Fixed parameter
          expectedType = parameterDeclarations.get(i).getType();
        } else {
          // var arg
          assert functionType.takesVarArgs() : "Too many arguments for function "
              + functionDeclaration + ": " + functionArg;
          expectedType = typeConverter.getCType(functionArg.typeOf());
        }

        assert functionArg.isConstant()
            || variableDeclarations.containsKey(functionArg.getAddress());
        parameters.add(getExpression(functionArg, expectedType, pFileName));
      }
    }

    CExpression functionNameExp = getExpression(calledFunction, functionType, pFileName);

    CFunctionCallExpression callExpression =
        new CFunctionCallExpression(
            loc, returnType, functionNameExp, parameters, functionDeclaration);

    if (returnType.equals(CVoidType.VOID)) {
      return ImmutableList.of(new CFunctionCallStatement(loc, callExpression));
    } else {
      return getAssignStatement(pItem, callExpression, pCallingFunctionName, pFileName);
    }
  }

  private List<CAstNode> handleUnreachable(final Value pItem, final String pFileName) {
    CFunctionCallExpression callExpression =
        new CFunctionCallExpression(
            getLocation(pItem, pFileName),
            CVoidType.VOID,
            ABORT_FUNC_NAME,
            Collections.emptyList(),
            ABORT_FUNC_DECL);

    return ImmutableList.of(
        new CFunctionCallStatement(getLocation(pItem, pFileName), callExpression));
  }

  private List<CAstNode> handleUnaryOp(
      final Value pItem, final String pFunctionName, final String pFileName) throws LLVMException {
    if (pItem.isLoadInst()) {
      return handleLoad(pItem, pFunctionName, pFileName);
    } else if (pItem.isCastInst()) {
      return handleCastInst(pItem, pFunctionName, pFileName);
    } else if (pItem.isExtractValueInst()) {
      return handleExtractValue(pItem, pFunctionName, pFileName);
    } else {
      throw new UnsupportedOperationException(
          "LLVM does not yet support operator with opcode " + pItem.getOpCode());
    }
  }

  private List<CAstNode> handleExtractValue(Value pItem, String pFunctionName, String pFileName)
      throws LLVMException {
    Value accessed = pItem.getOperand(0);
    CType baseType = typeConverter.getCType(accessed.typeOf());
    FileLocation fileLocation = getLocation(pItem, pFileName);

    CType currentType = baseType;
    CExpression currentExpression = getExpression(accessed, currentType, pFileName);
    for (Integer indexValue : pItem.getIndices()) {
      CIntegerLiteralExpression index =
          new CIntegerLiteralExpression(
              fileLocation, CNumericTypes.INT, BigInteger.valueOf(indexValue));

      if (currentType instanceof CArrayType) {
        currentExpression =
            new CArraySubscriptExpression(fileLocation, currentType, currentExpression, index);
        currentType = ((CArrayType) currentType).getType();

      } else if (currentType instanceof CCompositeType) {
        CCompositeTypeMemberDeclaration field =
            ((CCompositeType) currentType).getMembers().get(indexValue);
        String fieldName = field.getName();
        currentExpression =
            new CFieldReference(fileLocation, currentType, fieldName, currentExpression, false);
        currentType = field.getType();
      }
    }

    return getAssignStatement(pItem, currentExpression, pFunctionName, pFileName);
  }

  private List<CAstNode> handleLoad(
      final Value pItem, final String pFunctionName, final String pFileName) throws LLVMException {
    CType expectedType = typeConverter.getCType(pItem.typeOf());
    CExpression expression = getExpression(pItem.getOperand(0), expectedType, pFileName);
    return getAssignStatement(pItem, expression, pFunctionName, pFileName);
  }

  private List<CAstNode> handleStore(
      final Value pItem, final String pFunctionName, final String pFileName) throws LLVMException {
    Value valueToStoreTo = pItem.getOperand(1);
    Value valueToLoad = pItem.getOperand(0);

    CType expectedType = typeConverter.getCType(valueToLoad.typeOf());
    CExpression expression = getExpression(valueToLoad, expectedType, pFileName);

    return getAssignStatement(valueToStoreTo, expression, pFunctionName, pFileName);
  }

  private List<CAstNode> handleAlloca(final Value pItem, String pFunctionName, String pFileName) {
    // We ignore the specifics and handle alloca statements like C declarations of variables
    CSimpleDeclaration assignedVar =
        getAssignedVarDeclaration(pItem, pFunctionName, null, pFileName);
    return ImmutableList.of(assignedVar);
  }

  private List<CAstNode> handleReturn(
      final Value pItem, final String pFuncName, final String pFileName) throws LLVMException {
    Value returnVal = pItem.getReturnValue();
    Optional<CExpression> maybeExpression;
    Optional<CAssignment> maybeAssignment;
    if (returnVal == null) {
      maybeExpression = Optional.absent();
      maybeAssignment = Optional.absent();

    } else {
      CType expectedType = typeConverter.getCType(returnVal.typeOf());
      CExpression returnExp = getExpression(returnVal, expectedType, pFileName);
      maybeExpression = Optional.of(returnExp);

      CSimpleDeclaration returnVarDecl =
          getReturnVar(pFuncName, returnExp.getExpressionType(), returnExp.getFileLocation());

      CIdExpression returnVar = new CIdExpression(getLocation(returnVal, pFileName), returnVarDecl);

      CAssignment returnVarAssignment =
          new CExpressionAssignmentStatement(
              getLocation(returnVal, pFileName), returnVar, returnExp);
      maybeAssignment = Optional.of(returnVarAssignment);
    }

    return ImmutableList.of(
        new CReturnStatement(getLocation(pItem, pFileName), maybeExpression, maybeAssignment));
  }

  private String getQualifiedName(String pVarName, String pFuncName) {
    return pFuncName + "::" + pVarName;
  }

  private List<CAstNode> handleOpCode(
      final Value pItem, String pFunctionName, final String pFileName, final OpCode pOpCode)
      throws LLVMException {
    CExpression expression = createFromOpCode(pItem, pFileName, pOpCode);
    return getAssignStatement(pItem, expression, pFunctionName, pFileName);
  }

  private CExpression createFromOpCode(
      final Value pItem, final String pFileName, final OpCode pOpCode) throws LLVMException {

    switch (pOpCode) {
        // Arithmetic operations
      case Add:
      case FAdd:
      case Sub:
      case FSub:
      case Mul:
      case FMul:
      case UDiv:
      case SDiv:
      case FDiv:
      case URem:
      case SRem:
      case FRem:
      case Shl:
      case LShr:
      case AShr:
      case And:
      case Or:
      case Xor:
        return createFromArithmeticOp(pItem, pOpCode, pFileName);

      case GetElementPtr:
        return createGetElementPtrExp(pItem, pFileName);
      case BitCast:
        return createBitcast(pItem, pFileName);

      case PtrToInt:
        // fall through
      case IntToPtr:
        return new CCastExpression(
            getLocation(pItem, pFileName),
            typeConverter.getCType(pItem.typeOf()),
            getExpression(
                pItem.getOperand(0),
                typeConverter.getCType(pItem.getOperand(0).typeOf()),
                pFileName));

        // Comparison operations
      case ICmp:
      case FCmp:
        // fall through

        // Select operator
      case Select:
        // fall through

        // Sign extension/truncation operations
      case Trunc:
        // fall through
      case ZExt:
        // fall through
      case SExt:
        // fall through
      case FPToUI:
        // fall through
      case FPToSI:
        // fall through
      case UIToFP:
        // fall through
      case SIToFP:
        // fall through
      case FPTrunc:
        // fall through
      case FPExt:
        // fall through
      case AddrSpaceCast:
        // fall through

        // Aggregate operations
      case ExtractValue:
        // fall through
      case InsertValue:
        // fall through

      case PHI:
        // fall through

      case UserOp1:
        // fall through
      case UserOp2:
        // fall through
      case VAArg:
        // fall through

        // Vector operations
      case ExtractElement:
        // fall through
      case InsertElement:
        // fall through
      case ShuffleVector:
        // fall through

        // Concurrency-centric operations
      case Fence:
        // fall through

      case AtomicCmpXchg:
        // fall through
      case AtomicRMW:
        // fall through
      default:
        throw new UnsupportedOperationException(pOpCode.toString());
    }
  }

  private CExpression createBitcast(Value pItem, String pFileName) throws LLVMException {
    Value op = pItem.getOperand(0);
    CType expectedType = typeConverter.getCType(pItem.typeOf());
    CType opType = typeConverter.getCType(op.typeOf());
    if (op.isFunction()) {
      assert opType instanceof CPointerType;
      opType = ((CPointerType) opType).getType();
      return getExpression(op, opType, pFileName);
    } else {
      CExpression opToCast = getExpression(op, opType, pFileName);
      return new CCastExpression(getLocation(pItem, pFileName), expectedType, opToCast);
    }
  }

  private CExpression createFromArithmeticOp(
      final Value pItem, final OpCode pOpCode, final String pFileName) throws LLVMException {
    final CType expressionType = typeConverter.getCType(pItem.typeOf());

    // TODO: Currently we only support flat expressions, no nested ones. Make this work
    // in the future.
    Value operand1 = pItem.getOperand(0); // First operand
    logger.log(Level.FINE, "Getting id expression for operand 1");
    CType op1type = typeConverter.getCType(operand1.typeOf());
    CExpression operand1Exp = getExpression(operand1, op1type, pFileName);
    Value operand2 = pItem.getOperand(1); // Second operand
    CType op2type = typeConverter.getCType(operand2.typeOf());
    logger.log(Level.FINE, "Getting id expression for operand 2");
    CExpression operand2Exp = getExpression(operand2, op2type, pFileName);

    CBinaryExpression.BinaryOperator operation;
    switch (pOpCode) {
      case Add:
      case FAdd:
        operation = BinaryOperator.PLUS;
        break;
      case Sub:
      case FSub:
        operation = BinaryOperator.MINUS;
        break;
      case Mul:
      case FMul:
        operation = BinaryOperator.MULTIPLY;
        break;
      case UDiv:
      case SDiv:
      case FDiv:
        // TODO: Respect unsigned and signed divide
        operation = BinaryOperator.DIVIDE;
        break;
      case URem:
      case SRem:
      case FRem:
        // TODO: Respect unsigned and signed modulo
        operation = BinaryOperator.MODULO;
        break;
      case Shl: // Shift left
        operation = BinaryOperator.SHIFT_LEFT;
        break;
      case LShr: // Logical shift right
      case AShr: // arithmetic shift right
        // TODO Differentiate between logical and arithmetic shift somehow
        operation = BinaryOperator.SHIFT_RIGHT;
        break;
      case And:
        operation = BinaryOperator.BINARY_AND;
        break;
      case Or:
        operation = BinaryOperator.BINARY_OR;
        break;
      case Xor:
        operation = BinaryOperator.BINARY_XOR;
        break;
      default:
        throw new AssertionError("Unhandled operation " + pOpCode);
    }

    return new CBinaryExpression(
        getLocation(pItem, pFileName),
        expressionType,
        expressionType, // calculation type is expression type in LLVM
        operand1Exp,
        operand2Exp,
        operation);
  }

  private CExpression getExpression(
      final Value pItem, final CType pExpectedType, final String pFileName) throws LLVMException {

    if (pItem.isConstantExpr()) {
      return createFromOpCode(pItem, pFileName, pItem.getConstOpCode());

    } else if (pItem.isConstant() && !pItem.isGlobalVariable()) {
      return (CExpression) getConstant(pItem, pExpectedType, pFileName);

    } else {
      return getAssignedIdExpression(pItem, pExpectedType, pFileName);
    }
  }

  private CRightHandSide getConstant(final Value pItem, final String pFileName)
      throws LLVMException {
    CType expectedType = typeConverter.getCType(pItem.typeOf());
    return getConstant(pItem, expectedType, pFileName);
  }

  private CRightHandSide getConstant(final Value pItem, CType pExpectedType, final String pFileName)
      throws LLVMException {
    FileLocation location = getLocation(pItem, pFileName);
    if (pItem.isConstantInt()) {
      long constantValue = pItem.constIntGetSExtValue();
      return new CIntegerLiteralExpression(
          getLocation(pItem, pFileName), pExpectedType, BigInteger.valueOf(constantValue));

    } else if (pItem.isConstantPointerNull()) {
      return new CPointerExpression(location, pExpectedType, getNull(location, pExpectedType));

    } else if (pItem.isConstantExpr()) {
      return getExpression(pItem, pExpectedType, pFileName);

    } else if (pItem.isUndef()) {
      CType constantType = typeConverter.getCType(pItem.typeOf());
      String undefName = "__VERIFIER_undef_" + constantType.toString().replace(' ', '_');
      CSimpleDeclaration undefDecl =
          new CVariableDeclaration(
              location,
              true,
              CStorageClass.AUTO,
              pExpectedType,
              undefName,
              undefName,
              undefName,
              null);
      CExpression undefExpression = new CIdExpression(location, undefDecl);
      return undefExpression;

    } else if (pItem.isFunction()) {
      Function func = pItem.asFunction();
      CFunctionDeclaration funcDecl = functionDeclarations.get(func.getValueName());
      CType functionType = funcDecl.getType();

      CIdExpression funcId = new CIdExpression(location, funcDecl);
      if (pointerOf(pExpectedType, functionType)) {
        return new CUnaryExpression(location, pExpectedType, funcId, UnaryOperator.AMPER);
      } else {
        return funcId;
      }

    } else if (pItem.isGlobalConstant() && pItem.isGlobalVariable()) {
      return getAssignedIdExpression(pItem, pExpectedType, pFileName);
    } else {
      throw new UnsupportedOperationException("LLVM parsing does not support constant " + pItem);
    }
  }

  private CExpression getNull(final FileLocation pLocation, final CType pType) {
    return new CIntegerLiteralExpression(pLocation, pType, BigInteger.ZERO);
  }

  private CInitializer getConstantAggregateInitializer(
      final Value pAggregate, final String pFileName) throws LLVMException {

    int length = getLength(pAggregate);
    List<CInitializer> elementInitializers = new ArrayList<>(length);

    for (int i = 0; i < length; i++) {
      Value element;
      if (pAggregate.isConstantArray() || pAggregate.isConstantStruct()) {
        element = pAggregate.getOperand(i);
      } else {
        element = pAggregate.getElementAsConstant(i);
      }
      assert element.isConstant() : "Value element is not a constant!";
      CInitializer elementInitializer;
      if (isConstantArrayOrVector(element) || element.isConstantStruct()) {
        elementInitializer = getConstantAggregateInitializer(element, pFileName);
      } else if (element.isConstantAggregateZero()) {
        elementInitializer =
            getZeroInitializer(element, typeConverter.getCType(pAggregate.typeOf()), pFileName);
      } else {
        elementInitializer =
            new CInitializerExpression(
                getLocation(element, pFileName), (CExpression) getConstant(element, pFileName));
      }
      elementInitializers.add(elementInitializer);
    }

    CInitializerList aggregateInitializer =
        new CInitializerList(getLocation(pAggregate, pFileName), elementInitializers);
    return aggregateInitializer;
  }

  private CInitializer getZeroInitializer(
      final Value pForElement, final CType pExpectedType, final String pFileName) {
    FileLocation loc = getLocation(pForElement, pFileName);
    CInitializer init;
    CType canonicalType = pExpectedType.getCanonicalType();
    if (canonicalType instanceof CArrayType) {
      int length = ((CArrayType) canonicalType).getLengthAsInt().getAsInt();
      CType elementType = ((CArrayType) canonicalType).getType().getCanonicalType();
      CInitializer zeroInitializer = getZeroInitializer(pForElement, elementType, pFileName);
      List<CInitializer> initializers = Collections.nCopies(length, zeroInitializer);
      init = new CInitializerList(loc, initializers);

    } else if (canonicalType instanceof CCompositeType) {

      List<CCompositeTypeMemberDeclaration> members = ((CCompositeType) canonicalType).getMembers();
      List<CInitializer> initializers = new ArrayList<>(members.size());
      for (CCompositeTypeMemberDeclaration m : members) {
        CType memberType = m.getType();
        CInitializer memberInit = getZeroInitializer(pForElement, memberType, pFileName);
        initializers.add(memberInit);
      }

      init = new CInitializerList(loc, initializers);

    } else {
      CExpression zeroExpression;
      if (canonicalType instanceof CSimpleType) {
        CBasicType basicType = ((CSimpleType) canonicalType).getType();
        if (basicType == CBasicType.FLOAT || basicType == CBasicType.DOUBLE) {
          // use expected type for float, not canonical
          zeroExpression = new CFloatLiteralExpression(loc, pExpectedType, BigDecimal.ZERO);
        } else {
          zeroExpression = CIntegerLiteralExpression.ZERO;
        }
      } else {
        // use expected type for cast, not canonical
        zeroExpression = new CCastExpression(loc, pExpectedType, CIntegerLiteralExpression.ZERO);
      }
      init = new CInitializerExpression(loc, zeroExpression);
    }

    return init;
  }

  private int getLength(Value pAggregateValue) {
    CType aggregateType = typeConverter.getCType(pAggregateValue.typeOf()).getCanonicalType();
    if (aggregateType instanceof CArrayType) {
      CArrayType arrayType = (CArrayType) typeConverter.getCType(pAggregateValue.typeOf());
      OptionalInt maybeArrayLength = arrayType.getLengthAsInt();
      assert maybeArrayLength.isPresent() : "Constant array has non-constant length";
      return maybeArrayLength.getAsInt();
    } else if (aggregateType instanceof CCompositeType) {
      return ((CCompositeType) aggregateType).getMembers().size();
    } else {
      throw new AssertionError();
    }
  }

  private List<CAstNode> getAssignStatement(
      final Value pAssignee,
      final CRightHandSide pAssignment,
      final String pFunctionName,
      final String pFileName)
      throws LLVMException {
    long assigneeId = pAssignee.getAddress();
    CType expectedType = pAssignment.getExpressionType();
    // Variable is already declared, so it must only be assigned the new value
    if (variableDeclarations.containsKey(assigneeId)) {
      CLeftHandSide assigneeIdExp =
          (CLeftHandSide) getAssignedIdExpression(pAssignee, expectedType, pFileName);

      CType varType = assigneeIdExp.getExpressionType();
      if (!varType.canBeAssignedFrom(expectedType)) {
        assert expectedType instanceof CPointerType
            : "Variable type different from expected type, but expected type no pointer. Var type: "
                + varType
                + ". Expected type: "
                + expectedType;
        assigneeIdExp =
            new CPointerExpression(getLocation(pAssignee, pFileName), varType, assigneeIdExp);
      }

      if (pAssignment instanceof CFunctionCallExpression) {
        return ImmutableList.of(
            new CFunctionCallAssignmentStatement(
                getLocation(pAssignee, pFileName),
                assigneeIdExp,
                (CFunctionCallExpression) pAssignment));

      } else {
        return ImmutableList.of(
            new CExpressionAssignmentStatement(
                getLocation(pAssignee, pFileName), assigneeIdExp, (CExpression) pAssignment));
      }

    } else { // Variable must be newly declared
      if (pAssignment instanceof CFunctionCallExpression) {
        CSimpleDeclaration assigneeDecl =
            getAssignedVarDeclaration(pAssignee, pFunctionName, null, pFileName);
        CLeftHandSide assigneeIdExp =
            (CLeftHandSide) getAssignedIdExpression(pAssignee, expectedType, pFileName);

        return ImmutableList.of(
            assigneeDecl,
            new CFunctionCallAssignmentStatement(
                getLocation(pAssignee, pFileName),
                assigneeIdExp,
                (CFunctionCallExpression) pAssignment));

      } else {
        CInitializer initializer =
            new CInitializerExpression(
                getLocation(pAssignee, pFileName), (CExpression) pAssignment);
        CSimpleDeclaration assigneeDecl =
            getAssignedVarDeclaration(pAssignee, pFunctionName, initializer, pFileName);
        return ImmutableList.of(assigneeDecl);
      }
    }
  }

  private CSimpleDeclaration getAssignedVarDeclaration(
      final Value pItem,
      final String pFunctionName,
      final CInitializer pInitializer,
      final String pFileName) {
    final long itemId = pItem.getAddress();
    if (!variableDeclarations.containsKey(itemId)) {
      String assignedVar = getName(pItem);

      final boolean isGlobal = pItem.isGlobalValue();
      // TODO: Support static and other storage classes
      final CStorageClass storageClass = CStorageClass.AUTO;
      CType varType;
      // We handle alloca not like malloc, which returns a pointer, but as a general
      // variable declaration. Consider that here by using the allocated type, not the
      // pointer of that type alloca returns.
      if (pItem.isAllocaInst()) {
        varType = typeConverter.getCType(pItem.getAllocatedType());
      } else {
        varType = typeConverter.getCType(pItem.typeOf());
      }
      if (isGlobal && varType instanceof CPointerType) {
        varType = ((CPointerType) varType).getType();
      }

      CSimpleDeclaration newDecl =
          new CVariableDeclaration(
              getLocation(pItem, pFileName),
              isGlobal,
              storageClass,
              varType,
              assignedVar,
              assignedVar,
              getQualifiedName(assignedVar, pFunctionName),
              pInitializer);
      assert !variableDeclarations.containsKey(itemId);
      variableDeclarations.put(itemId, newDecl);
    }

    return variableDeclarations.get(itemId);
  }

  /**
   * Returns the id expression to an already declared variable. Returns it as a cast, if necessary
   * to match the expected type.
   */
  private CExpression getAssignedIdExpression(
      final Value pItem, final CType pExpectedType, final String pFileName) throws LLVMException {
    logger.log(Level.FINE, "Getting var declaration for item");

    if (!variableDeclarations.containsKey(pItem.getAddress())) {
      throw new LLVMException("ID expression has no declaration: " + pItem);
    }

    CSimpleDeclaration assignedVarDeclaration = variableDeclarations.get(pItem.getAddress());
    String assignedVarName = assignedVarDeclaration.getName();
    CType expressionType = assignedVarDeclaration.getType().getCanonicalType();
    CIdExpression idExpression =
        new CIdExpression(
            getLocation(pItem, pFileName), expressionType, assignedVarName, assignedVarDeclaration);

    if (expressionType.canBeAssignedFrom(pExpectedType)) {
      return idExpression;

    } else if (pointerOf(pExpectedType, expressionType)) {
      CType typePointingTo = ((CPointerType) pExpectedType).getType().getCanonicalType();
      if (expressionType.canBeAssignedFrom(typePointingTo)
          || expressionType.equals(typePointingTo)) {
        return new CUnaryExpression(
            getLocation(pItem, pFileName), pExpectedType, idExpression, UnaryOperator.AMPER);
      } else {
        throw new AssertionError("Unhandled type structure");
      }
    } else if (expressionType instanceof CPointerType) {
      return new CPointerExpression(getLocation(pItem, pFileName), pExpectedType, idExpression);
    } else {
      throw new AssertionError("Unhandled types structure");
    }
  }

  /**
   * Returns whether the first param is a pointer of the type of the second parameter.<br>
   * Examples:
   *
   * <ul>
   *   <li>pointerOf(*int, int) -> true
   *   <li>pointerOf(**int, *int) -> true
   *   <li>pointerOf(int, int*) -> false
   *   <li>pointerOf(int, int) -> false
   * </ul>
   */
  private boolean pointerOf(CType pPotentialPointer, CType pPotentialPointee) {
    if (pPotentialPointer instanceof CPointerType) {
      return ((CPointerType) pPotentialPointer)
          .getType()
          .getCanonicalType()
          .equals(pPotentialPointee.getCanonicalType());
    } else {
      return false;
    }
  }

  private String getName(final Value pValue) {
    String name = pValue.getValueName();
    if (name.isEmpty()) {
      name = getTempVar(pValue.isGlobalValue());
    }
    return prepareName(name);
  }

  private String getTempVar(boolean pIsGlobal) {
    String var_prefix;
    String var_suffix;
    if (pIsGlobal) {
      var_prefix = TMP_VAR_PREFIX_GLOBAL;
      var_suffix = Long.toString(tmpGlobalVarCount++);
    } else {
      var_prefix = TMP_VAR_PREFIX_LOCAL;
      var_suffix = Long.toString(tmpLocalVarCount++);
    }
    return var_prefix + var_suffix;
  }

  // Converts a valid LLVM name to a valid C name, so that CPAchecker
  // can work with it without problems.
  private String prepareName(String pRawName) {
    char[] asArray = pRawName.toCharArray();
    StringBuilder newName = new StringBuilder();
    for (int i = 0; i < asArray.length; i++) {
      char curr = asArray[i];
      if (curr == '_' || Character.isAlphabetic(curr) || (i > 0 && Character.isDigit(curr))) {
        newName.append(curr);
      } else {
        if (i == 0) {
          newName.append('_');
        }
        // Represent chars that are not allowed as their number representation
        newName.append((int) curr);
      }
    }
    return newName.toString();
  }

  private void declareFunction(final Value pFuncDef, final String pFileName) {
    String functionName = pFuncDef.getValueName();

    // Function type
    TypeRef functionType = pFuncDef.typeOf();
    TypeRef elemType = functionType.getElementType();
    CFunctionType cFuncType = (CFunctionType) typeConverter.getCType(elemType);

    // Parameters
    List<Value> paramVs = pFuncDef.getParams();
    List<CParameterDeclaration> parameters = new ArrayList<>(paramVs.size());
    for (Value v : paramVs) {
      String paramName = getName(v);

      CType paramType = typeConverter.getCType(v.typeOf());
      CParameterDeclaration parameter =
          new CParameterDeclaration(getLocation(v, pFileName), paramType, paramName);
      parameter.setQualifiedName(getQualifiedName(paramName, functionName));

      variableDeclarations.put(v.getAddress(), parameter);
      parameters.add(parameter);
    }

    // Function declaration, exit
    CFunctionDeclaration functionDeclaration =
        new CFunctionDeclaration(
            getLocation(pFuncDef, pFileName), cFuncType, functionName, parameters);
    functionDeclarations.put(functionName, functionDeclaration);
  }

  private FunctionEntryNode handleFunctionDefinition(final Value pFuncDef, final String pFileName) {
    assert !pFuncDef.isDeclaration();

    String functionName = pFuncDef.getValueName();
    FunctionExitNode functionExit = new FunctionExitNode(functionName);
    addNode(functionName, functionExit);

    // Function type
    TypeRef functionType = pFuncDef.typeOf();
    TypeRef elemType = functionType.getElementType();
    CFunctionType cFuncType = (CFunctionType) typeConverter.getCType(elemType);

    // Return variable : The return value is written to this
    Optional<CVariableDeclaration> returnVar;
    CType returnType = cFuncType.getReturnType();
    if (returnType.equals(CVoidType.VOID)) {
      returnVar = Optional.absent();

    } else {
      FileLocation returnVarLocation = getLocation(pFuncDef, pFileName);
      CVariableDeclaration returnVarDecl =
          getReturnVar(functionName, returnType, returnVarLocation);
      returnVar = Optional.of(returnVarDecl);
    }

    CFunctionDeclaration functionDeclaration = functionDeclarations.get(functionName);
    FunctionEntryNode entry =
        new CFunctionEntryNode(
            getLocation(pFuncDef, pFileName), functionDeclaration, functionExit, returnVar);
    functionExit.setEntryNode(entry);

    return entry;
  }

  private CVariableDeclaration getReturnVar(
      String pFunctionName, CType pType, FileLocation pLocation) {
    return new CVariableDeclaration(
        pLocation,
        false,
        CStorageClass.AUTO,
        pType,
        RETURN_VAR_NAME,
        RETURN_VAR_NAME,
        getQualifiedName(RETURN_VAR_NAME, pFunctionName),
        null /* no initializer */);
  }

  private CType getPointerOfType(final CType type) {
      return new CPointerType(false, false, type);
  }

  private CExpression getReference(FileLocation fileLocation, CExpression expr) {
    CType exprType = expr.getExpressionType();
    /* if this expression starts with *, just remove the * */
    if (expr instanceof CPointerExpression) {
        return ((CPointerExpression) expr).getOperand();
    } else if (expr instanceof CArraySubscriptExpression) {
        /* this is taking an address of "array[x]", so just
         * transform it to "array + x" */
        CType type = getPointerOfType(exprType);
        return new CBinaryExpression(
                        fileLocation,
                        type,
                        type,
                        ((CArraySubscriptExpression) expr).getArrayExpression(),
                        ((CArraySubscriptExpression) expr).getSubscriptExpression(),
                        BinaryOperator.PLUS);
    }

    return new CUnaryExpression(fileLocation, getPointerOfType(exprType),
                                expr, UnaryOperator.AMPER);
  }

  private CType getReferencedType(CType type) {
    assert type instanceof CPointerType;
    return ((CPointerType) type).getType().getCanonicalType();
  }

  private CExpression getDereference(FileLocation fileLocation, CExpression expr) {
    CType exprType = expr.getExpressionType();
    CType derefType = getReferencedType(exprType);

    /* if this is and expression starting with &,
     * just remove the & */
    if (expr instanceof CUnaryExpression
        && ((CUnaryExpression) expr).getOperator() == UnaryOperator.AMPER)
        return ((CUnaryExpression) expr).getOperand();

    return new CPointerExpression(fileLocation, derefType, expr);
  }

  private boolean valueIsZero(final Value pItem) {
    return pItem.isConstantInt() && pItem.constIntGetZExtValue() == 0;
  }

  private CExpression createGetElementPtrExp(final Value pItem, final String pFileName) throws LLVMException {
    Value startPointer = pItem.getOperand(0);
    assert typeConverter.getCType(startPointer.typeOf()) instanceof CPointerType
        : "Start of getelementptr is not a pointer";

    FileLocation fileLocation = getLocation(pItem, pFileName);

    if (pItem.canBeTransformedFromGetElementPtrToString()) {
      String constant = pItem.getGetElementPtrAsString();
      CType constCharType = new CSimpleType(
          true, false, CBasicType.CHAR, false, false, false,
          false, false, false, false);

      CType stringType = new CPointerType(false, false, constCharType);

      return new CStringLiteralExpression(fileLocation, stringType, constant);
    }

    CType currentType = typeConverter.getCType(startPointer.typeOf());
    CExpression currentExpression = getExpression(startPointer, currentType, pFileName);
    currentType = currentExpression.getExpressionType();
    assert pItem.getNumOperands() >= 2
        : "Too few operands in GEP operation : " + pItem.getNumOperands();

    for (int i = 1; i < pItem.getNumOperands(); i++) {
      /* get the value of the index */
      Value indexValue = pItem.getOperand(i);
      CExpression index = getExpression(indexValue, CNumericTypes.INT, pFileName);

      if (currentType instanceof CPointerType) {
        if (valueIsZero(indexValue)) {
            /* if we do not shift the pointer, just dereference the type (and expression) */
            currentExpression = getDereference(fileLocation, currentExpression);
        } else {
          currentExpression =
            getDereference(fileLocation,
                  new CBinaryExpression(
                    fileLocation,
                    currentType,
                    currentType,
                    currentExpression,
                    index,
                    BinaryOperator.PLUS));
        }
      } else if (currentType instanceof CArrayType) {
        if (valueIsZero(indexValue)) {
          /* if we look into the first value, then use operator *
           * instead of [0], so that Ref can remove the * from
           * the expression where possible */
          currentExpression =
              new CPointerExpression(fileLocation,
                                     currentType.getCanonicalType(),
                                     currentExpression);
        } else {
          currentExpression =
              new CArraySubscriptExpression(fileLocation, currentType,
                                            currentExpression, index);
        }
      } else if (currentType instanceof CCompositeType) {
        if (!(index instanceof CIntegerLiteralExpression)) {
          throw new UnsupportedOperationException(
              "GEP index to struct only allows integer " + "constant, but is " + index);
        }
        int memberIndex = ((CIntegerLiteralExpression) index).getValue().intValue();
        CCompositeTypeMemberDeclaration field =
            ((CCompositeType) currentType).getMembers().get(memberIndex);
        String fieldName = field.getName();
        currentExpression =
                new CFieldReference(fileLocation, currentType, fieldName,
                                    currentExpression, false);
      }

      /* update the expression type */
      currentType = currentExpression.getExpressionType();
    }

    /* we want pointer to the element */
    return getReference(fileLocation, currentExpression);
  }

  private List<CAstNode> handleCmpInst(final Value pItem, String pFunctionName, String pFileName)
      throws LLVMException {
    // the only one supported now
    assert pItem.isICmpInst();

    BinaryOperator operator;
    switch (pItem.getICmpPredicate()) {
      case IntEQ:
        operator = BinaryOperator.EQUALS;
        break;
      case IntNE:
        operator = BinaryOperator.NOT_EQUALS;
        break;
      case IntUGT:
<<<<<<< HEAD
        isSigned = false;
        // $FALL-THROUGH$
=======
        //$FALL-THROUGH$
>>>>>>> 78ea1834
      case IntSGT:
        operator = BinaryOperator.GREATER_THAN;
        break;
      case IntULT:
<<<<<<< HEAD
        isSigned = false;
        // $FALL-THROUGH$
=======
        //$FALL-THROUGH$
>>>>>>> 78ea1834
      case IntSLT:
        operator = BinaryOperator.LESS_THAN;
        break;
      case IntULE:
<<<<<<< HEAD
        isSigned = false;
        // $FALL-THROUGH$
=======
        //$FALL-THROUGH$
>>>>>>> 78ea1834
      case IntSLE:
        operator = BinaryOperator.LESS_EQUAL;
        break;
      case IntUGE:
<<<<<<< HEAD
        isSigned = false;
        // $FALL-THROUGH$
=======
        //$FALL-THROUGH$
>>>>>>> 78ea1834
      case IntSGE:
        operator = BinaryOperator.GREATER_EQUAL;
        break;
      default:
        throw new UnsupportedOperationException("Unsupported predicate");
    }

    assert operator != null;
    Value operand1 = pItem.getOperand(0);
    Value operand2 = pItem.getOperand(1);
    CType op1type = typeConverter.getCType(operand1.typeOf());
    CType op2type = typeConverter.getCType(operand2.typeOf());
    try {
<<<<<<< HEAD
      CCastExpression op1Cast =
          new CCastExpression(
              getLocation(pItem, pFileName),
              typeConverter.getCType(operand1.typeOf(), isSigned),
              getExpression(operand1, op1type, pFileName));
      CCastExpression op2Cast =
          new CCastExpression(
              getLocation(pItem, pFileName),
              typeConverter.getCType(operand2.typeOf(), isSigned),
              getExpression(operand2, op2type, pFileName));
=======
      CCastExpression op1Cast = new CCastExpression(
          getLocation(pItem, pFileName),
          typeConverter.getCType(operand1.typeOf()),
          getExpression(operand1, op1type, pFileName));
      CCastExpression op2Cast = new CCastExpression(
          getLocation(pItem, pFileName),
          typeConverter.getCType(operand2.typeOf()),
          getExpression(operand2, op2type, pFileName));
>>>>>>> 78ea1834

      CBinaryExpression cmp =
          binaryExpressionBuilder.buildBinaryExpression(op1Cast, op2Cast, operator);

      return getAssignStatement(pItem, cmp, pFunctionName, pFileName);

    } catch (UnrecognizedCodeException e) {
      throw new UnsupportedOperationException(e.toString());
    }
  }

  private List<CAstNode> handleCastInst(final Value pItem, String pFunctionName, String pFileName)
      throws LLVMException {
    Value castOperand = pItem.getOperand(0);
    CType operandType = typeConverter.getCType(castOperand.typeOf());
    CCastExpression cast =
        new CCastExpression(
            getLocation(pItem, pFileName),
            typeConverter.getCType(pItem.typeOf()),
            getExpression(castOperand, operandType, pFileName));
    return getAssignStatement(pItem, cast, pFunctionName, pFileName);
  }

  private CDeclaration visitGlobalItem(final Value pItem, final String pFileName)
      throws LLVMException {
    assert pItem.isGlobalValue();

    CInitializer initializer;
    if (!pItem.isExternallyInitialized()) {
      Value initializerRaw = pItem.getInitializer();
      if (isConstantArrayOrVector(initializerRaw)) {
        initializer = getConstantAggregateInitializer(initializerRaw, pFileName);
      } else if (initializerRaw.isConstantStruct()) {
        initializer = getConstantAggregateInitializer(initializerRaw, pFileName);
      } else if (initializerRaw.isConstantAggregateZero()) {
        CType expressionType = typeConverter.getCType(initializerRaw.typeOf());
        initializer = getZeroInitializer(initializerRaw, expressionType, pFileName);
      } else {
        initializer =
            new CInitializerExpression(
                getLocation(pItem, pFileName),
                (CExpression) getConstant(initializerRaw, pFileName));
      }
    } else {
      // Declaration without initialization (nondet)
      initializer = null;
    }
    return (CDeclaration) getAssignedVarDeclaration(pItem, "", initializer, pFileName);
  }

  private boolean isConstantArrayOrVector(final Value pItem) {
    return pItem.isConstantArray() || pItem.isConstantDataArray() || pItem.isConstantVector();
  }

  private FileLocation getLocation(final Value pItem, final String pFileName) {
    assert pItem != null;
    return new FileLocation(pFileName, 0, 1, 0, 0);
  }
}<|MERGE_RESOLUTION|>--- conflicted
+++ resolved
@@ -1745,42 +1745,22 @@
         operator = BinaryOperator.NOT_EQUALS;
         break;
       case IntUGT:
-<<<<<<< HEAD
-        isSigned = false;
         // $FALL-THROUGH$
-=======
-        //$FALL-THROUGH$
->>>>>>> 78ea1834
       case IntSGT:
         operator = BinaryOperator.GREATER_THAN;
         break;
       case IntULT:
-<<<<<<< HEAD
-        isSigned = false;
         // $FALL-THROUGH$
-=======
-        //$FALL-THROUGH$
->>>>>>> 78ea1834
       case IntSLT:
         operator = BinaryOperator.LESS_THAN;
         break;
       case IntULE:
-<<<<<<< HEAD
-        isSigned = false;
         // $FALL-THROUGH$
-=======
-        //$FALL-THROUGH$
->>>>>>> 78ea1834
       case IntSLE:
         operator = BinaryOperator.LESS_EQUAL;
         break;
       case IntUGE:
-<<<<<<< HEAD
-        isSigned = false;
         // $FALL-THROUGH$
-=======
-        //$FALL-THROUGH$
->>>>>>> 78ea1834
       case IntSGE:
         operator = BinaryOperator.GREATER_EQUAL;
         break;
@@ -1794,27 +1774,16 @@
     CType op1type = typeConverter.getCType(operand1.typeOf());
     CType op2type = typeConverter.getCType(operand2.typeOf());
     try {
-<<<<<<< HEAD
       CCastExpression op1Cast =
           new CCastExpression(
               getLocation(pItem, pFileName),
-              typeConverter.getCType(operand1.typeOf(), isSigned),
+          typeConverter.getCType(operand1.typeOf()),
               getExpression(operand1, op1type, pFileName));
       CCastExpression op2Cast =
           new CCastExpression(
               getLocation(pItem, pFileName),
-              typeConverter.getCType(operand2.typeOf(), isSigned),
+          typeConverter.getCType(operand2.typeOf()),
               getExpression(operand2, op2type, pFileName));
-=======
-      CCastExpression op1Cast = new CCastExpression(
-          getLocation(pItem, pFileName),
-          typeConverter.getCType(operand1.typeOf()),
-          getExpression(operand1, op1type, pFileName));
-      CCastExpression op2Cast = new CCastExpression(
-          getLocation(pItem, pFileName),
-          typeConverter.getCType(operand2.typeOf()),
-          getExpression(operand2, op2type, pFileName));
->>>>>>> 78ea1834
 
       CBinaryExpression cmp =
           binaryExpressionBuilder.buildBinaryExpression(op1Cast, op2Cast, operator);
