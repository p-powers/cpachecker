/*
 *  CPAchecker is a tool for configurable software verification.
 *  This file is part of CPAchecker.
 *
 *  Copyright (C) 2007-2015  Dirk Beyer
 *  All rights reserved.
 *
 *  Licensed under the Apache License, Version 2.0 (the "License");
 *  you may not use this file except in compliance with the License.
 *  You may obtain a copy of the License at
 *
 *      http://www.apache.org/licenses/LICENSE-2.0
 *
 *  Unless required by applicable law or agreed to in writing, software
 *  distributed under the License is distributed on an "AS IS" BASIS,
 *  WITHOUT WARRANTIES OR CONDITIONS OF ANY KIND, either express or implied.
 *  See the License for the specific language governing permissions and
 *  limitations under the License.
 *
 *
 *  CPAchecker web page:
 *    http://cpachecker.sosy-lab.org
 */
package org.sosy_lab.cpachecker.core.algorithm.bmc;

import static com.google.common.collect.FluentIterable.from;

import com.google.common.base.Preconditions;
import com.google.common.base.Throwables;
import com.google.common.cache.CacheBuilder;
import com.google.common.cache.CacheLoader;
import com.google.common.cache.LoadingCache;
import com.google.common.collect.ImmutableList;
import com.google.common.util.concurrent.UncheckedExecutionException;
import java.util.Objects;
import java.util.concurrent.ExecutionException;
import javax.annotation.Nullable;
import org.sosy_lab.cpachecker.cfa.model.CFANode;
import org.sosy_lab.cpachecker.core.interfaces.AbstractState;
import org.sosy_lab.cpachecker.core.reachedset.ReachedSet;
import org.sosy_lab.cpachecker.cpa.arg.ARGState;
import org.sosy_lab.cpachecker.exceptions.CPATransferException;
import org.sosy_lab.cpachecker.util.AbstractStates;
import org.sosy_lab.cpachecker.util.predicates.pathformula.PathFormula;
import org.sosy_lab.cpachecker.util.predicates.pathformula.PathFormulaManager;
import org.sosy_lab.cpachecker.util.predicates.smt.FormulaManagerView;
import org.sosy_lab.java_smt.api.BooleanFormula;
import org.sosy_lab.java_smt.api.BooleanFormulaManager;

public abstract class SingleLocationFormulaInvariant implements CandidateInvariant {

  private final CFANode location;

  public SingleLocationFormulaInvariant(CFANode pLocation) {
    Preconditions.checkNotNull(pLocation);
    this.location = pLocation;
  }

  public final CFANode getLocation() {
    return location;
  }

  @Override
  public boolean appliesTo(CFANode pLocation) {
    return location.equals(pLocation);
  }

  @Override
  public final BooleanFormula getAssertion(
      Iterable<AbstractState> pReachedSet, FormulaManagerView pFMGR, PathFormulaManager pPFMGR)
      throws CPATransferException, InterruptedException {
    Iterable<AbstractState> locationStates = filterApplicable(pReachedSet);
    return BMCHelper.assertAt(locationStates, this, pFMGR, pPFMGR);
  }

  @Override
  public void assumeTruth(ReachedSet pReachedSet) {
    // Do nothing
  }

  @Override
  public Iterable<AbstractState> filterApplicable(Iterable<AbstractState> pStates) {
    return AbstractStates.filterLocation(pStates, location);
  }

<<<<<<< HEAD
  public SingleLocationFormulaInvariant negate() {
    return new SingleLocationFormulaInvariant(location) {
=======
  public static SingleLocationFormulaInvariant makeBooleanInvariant(
      CFANode pLocation, final boolean pValue) {
    class SingleLocationBooleanInvariant extends SingleLocationFormulaInvariant {

      private SingleLocationBooleanInvariant() {
        super(pLocation);
      }

      private final boolean value = pValue;
>>>>>>> c1b4cbe7

      @Override
      public BooleanFormula getFormula(
          FormulaManagerView pFMGR, PathFormulaManager pPFMGR, @Nullable PathFormula pContext)
          throws CPATransferException, InterruptedException {
<<<<<<< HEAD
        return pFMGR
            .getBooleanFormulaManager()
            .not(SingleLocationFormulaInvariant.this.getFormula(pFMGR, pPFMGR, pContext));
      }

      @Override
      public SingleLocationFormulaInvariant negate() {
        return SingleLocationFormulaInvariant.this;
      }

      @Override
      public void assumeTruth(ReachedSet pReachedSet) {
        // Do nothing
=======
        return pFMGR.getBooleanFormulaManager().makeBoolean(value);
      }

      @Override
      public boolean equals(Object pOther) {
        if (this == pOther) {
          return true;
        }
        if (pOther instanceof SingleLocationBooleanInvariant) {
          SingleLocationBooleanInvariant other = (SingleLocationBooleanInvariant) pOther;
          return getLocation().equals(other.getLocation()) && value == other.value;
        }
        return false;
      }

      @Override
      public int hashCode() {
        return Objects.hash(pLocation, value);
>>>>>>> c1b4cbe7
      }

      @Override
      public String toString() {
<<<<<<< HEAD
        return "!" + SingleLocationFormulaInvariant.this;
=======
        return Boolean.toString(value) + " at " + getLocation();
>>>>>>> c1b4cbe7
      }
    }
    return new SingleLocationBooleanInvariant();
  }

  public static SingleLocationFormulaInvariant makeBooleanInvariant(
      CFANode pLocation, final boolean pValue) {
    class SingleLocationBooleanInvariant extends SingleLocationFormulaInvariant {

      private SingleLocationBooleanInvariant() {
        super(pLocation);
      }

      private final boolean value = pValue;

      @Override
      public BooleanFormula getFormula(
          FormulaManagerView pFMGR, PathFormulaManager pPFMGR, PathFormula pContext)
          throws CPATransferException, InterruptedException {
        return pFMGR.getBooleanFormulaManager().makeBoolean(value);
      }

      @Override
      public SingleLocationFormulaInvariant negate() {
        return makeBooleanInvariant(pLocation, !pValue);
      }

      @Override
      public boolean equals(Object pOther) {
        if (this == pOther) {
          return true;
        }
        if (pOther instanceof SingleLocationBooleanInvariant) {
          SingleLocationBooleanInvariant other = (SingleLocationBooleanInvariant) pOther;
          return getLocation().equals(other.getLocation()) && value == other.value;
        }
        return false;
      }

      @Override
      public int hashCode() {
        return Objects.hash(pLocation, value);
      }

      @Override
      public String toString() {
        return Boolean.toString(value) + " at " + getLocation();
      }
    }
    return new SingleLocationBooleanInvariant();
  }

  public static SingleLocationFormulaInvariant makeLocationInvariant(
      CFANode pLocation, BooleanFormula pInvariant, FormulaManagerView pOriginalFormulaManager) {
    BooleanFormulaManager bfmgr = pOriginalFormulaManager.getBooleanFormulaManager();
    if (bfmgr.isTrue(pInvariant)) {
      return SingleLocationFormulaInvariant.makeBooleanInvariant(pLocation, true);
    }
    if (bfmgr.isFalse(pInvariant)) {
      return SingleLocationFormulaInvariant.makeBooleanInvariant(pLocation, false);
    }
    class SpecificSMTLibLocationFormulaInvariant extends SingleLocationFormulaInvariant {

      private final BooleanFormula invariant;

      private final SMTLibLocationFormulaInvariant delegate;

      public SpecificSMTLibLocationFormulaInvariant(BooleanFormula pInv) {
        super(pLocation);
        invariant = pInv;
        delegate =
            new SMTLibLocationFormulaInvariant(
                pLocation, pOriginalFormulaManager.dumpFormula(pInv).toString());
      }

      @Override
      public BooleanFormula getFormula(
          FormulaManagerView pFMGR, PathFormulaManager pPFMGR, @Nullable PathFormula pContext)
          throws CPATransferException, InterruptedException {
        return delegate.getFormula(pFMGR, pPFMGR, pContext);
      }

      @Override
      public void assumeTruth(ReachedSet pReachedSet) {
        delegate.assumeTruth(pReachedSet);
      }

      @Override
      public String toString() {
        return invariant + " at " + getLocation();
      }

      @Override
      public boolean equals(Object pOther) {
        if (this == pOther) {
          return true;
        }
        if (pOther instanceof SpecificSMTLibLocationFormulaInvariant) {
          SpecificSMTLibLocationFormulaInvariant other =
              (SpecificSMTLibLocationFormulaInvariant) pOther;
          return delegate.equals(other.delegate);
        }
        return false;
      }

      @Override
      public int hashCode() {
        return delegate.hashCode();
<<<<<<< HEAD
      }

      @Override
      public SingleLocationFormulaInvariant negate() {
        return new SpecificSMTLibLocationFormulaInvariant(bfmgr.not(invariant));
=======
>>>>>>> c1b4cbe7
      }
    }
    return new SpecificSMTLibLocationFormulaInvariant(pInvariant);
  }

  public static CandidateInvariant makeLocationInvariant(
      final CFANode pLocation, final String pInvariant) {
    return new SMTLibLocationFormulaInvariant(pLocation, pInvariant);
  }

  private static final class SMTLibLocationFormulaInvariant
      extends SingleLocationFormulaInvariant {

    /** Is the invariant known to be the boolean constant 'false' */
    private boolean isDefinitelyBooleanFalse = false;

    private final LoadingCache<FormulaManagerView, BooleanFormula> cachedFormulas;

    private final String invariant;

    private SMTLibLocationFormulaInvariant(CFANode pLocation, String pInvariant) {
      super(pLocation);
      invariant = pInvariant;
      cachedFormulas =
          CacheBuilder.newBuilder()
              .weakKeys()
              .weakValues()
              .build(CacheLoader.from(fmgr -> fmgr.parse(invariant)));
    }

    @Override
    public BooleanFormula getFormula(
        FormulaManagerView pFMGR, PathFormulaManager pPFMGR, PathFormula pContext)
        throws CPATransferException, InterruptedException {

      if (isDefinitelyBooleanFalse) {
        return pFMGR.getBooleanFormulaManager().makeFalse();
      }

      BooleanFormula formula;
      try {
        formula = cachedFormulas.get(pFMGR);
      } catch (ExecutionException e) {
        Throwable cause = e.getCause();
        if (cause != null) {
          Throwables.propagateIfPossible(
              cause, CPATransferException.class, InterruptedException.class);
          throw new UncheckedExecutionException(cause);
        }
        throw new UncheckedExecutionException(e);
      }

      if (!isDefinitelyBooleanFalse && pFMGR.getBooleanFormulaManager().isFalse(formula)) {
        isDefinitelyBooleanFalse = true;
      }

      return formula;
    }

    @Override
    public String toString() {
      return invariant;
    }

    @Override
    public boolean equals(Object pOther) {
      if (this == pOther) {
        return true;
      }
      if (pOther instanceof SMTLibLocationFormulaInvariant) {
        SMTLibLocationFormulaInvariant other = (SMTLibLocationFormulaInvariant) pOther;
        return getLocation().equals(other.getLocation()) && invariant.equals(other.invariant);
      }
      return false;
    }

    @Override
    public int hashCode() {
      return Objects.hash(getLocation(), invariant.hashCode());
    }

    @Override
    public void assumeTruth(ReachedSet pReachedSet) {
      if (isDefinitelyBooleanFalse) {
        Iterable<AbstractState> targetStates = ImmutableList.copyOf(filterApplicable(pReachedSet));
        pReachedSet.removeAll(targetStates);
        for (ARGState s : from(targetStates).filter(ARGState.class)) {
          s.removeFromARG();
        }
      }
    }
  }
}<|MERGE_RESOLUTION|>--- conflicted
+++ resolved
@@ -83,73 +83,6 @@
     return AbstractStates.filterLocation(pStates, location);
   }
 
-<<<<<<< HEAD
-  public SingleLocationFormulaInvariant negate() {
-    return new SingleLocationFormulaInvariant(location) {
-=======
-  public static SingleLocationFormulaInvariant makeBooleanInvariant(
-      CFANode pLocation, final boolean pValue) {
-    class SingleLocationBooleanInvariant extends SingleLocationFormulaInvariant {
-
-      private SingleLocationBooleanInvariant() {
-        super(pLocation);
-      }
-
-      private final boolean value = pValue;
->>>>>>> c1b4cbe7
-
-      @Override
-      public BooleanFormula getFormula(
-          FormulaManagerView pFMGR, PathFormulaManager pPFMGR, @Nullable PathFormula pContext)
-          throws CPATransferException, InterruptedException {
-<<<<<<< HEAD
-        return pFMGR
-            .getBooleanFormulaManager()
-            .not(SingleLocationFormulaInvariant.this.getFormula(pFMGR, pPFMGR, pContext));
-      }
-
-      @Override
-      public SingleLocationFormulaInvariant negate() {
-        return SingleLocationFormulaInvariant.this;
-      }
-
-      @Override
-      public void assumeTruth(ReachedSet pReachedSet) {
-        // Do nothing
-=======
-        return pFMGR.getBooleanFormulaManager().makeBoolean(value);
-      }
-
-      @Override
-      public boolean equals(Object pOther) {
-        if (this == pOther) {
-          return true;
-        }
-        if (pOther instanceof SingleLocationBooleanInvariant) {
-          SingleLocationBooleanInvariant other = (SingleLocationBooleanInvariant) pOther;
-          return getLocation().equals(other.getLocation()) && value == other.value;
-        }
-        return false;
-      }
-
-      @Override
-      public int hashCode() {
-        return Objects.hash(pLocation, value);
->>>>>>> c1b4cbe7
-      }
-
-      @Override
-      public String toString() {
-<<<<<<< HEAD
-        return "!" + SingleLocationFormulaInvariant.this;
-=======
-        return Boolean.toString(value) + " at " + getLocation();
->>>>>>> c1b4cbe7
-      }
-    }
-    return new SingleLocationBooleanInvariant();
-  }
-
   public static SingleLocationFormulaInvariant makeBooleanInvariant(
       CFANode pLocation, final boolean pValue) {
     class SingleLocationBooleanInvariant extends SingleLocationFormulaInvariant {
@@ -165,11 +98,6 @@
           FormulaManagerView pFMGR, PathFormulaManager pPFMGR, PathFormula pContext)
           throws CPATransferException, InterruptedException {
         return pFMGR.getBooleanFormulaManager().makeBoolean(value);
-      }
-
-      @Override
-      public SingleLocationFormulaInvariant negate() {
-        return makeBooleanInvariant(pLocation, !pValue);
       }
 
       @Override
@@ -253,14 +181,6 @@
       @Override
       public int hashCode() {
         return delegate.hashCode();
-<<<<<<< HEAD
-      }
-
-      @Override
-      public SingleLocationFormulaInvariant negate() {
-        return new SpecificSMTLibLocationFormulaInvariant(bfmgr.not(invariant));
-=======
->>>>>>> c1b4cbe7
       }
     }
     return new SpecificSMTLibLocationFormulaInvariant(pInvariant);
