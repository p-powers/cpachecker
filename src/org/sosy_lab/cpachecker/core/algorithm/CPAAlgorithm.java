/*
 *  CPAchecker is a tool for configurable software verification.
 *  This file is part of CPAchecker.
 *
 *  Copyright (C) 2007-2012  Dirk Beyer
 *  All rights reserved.
 *
 *  Licensed under the Apache License, Version 2.0 (the "License");
 *  you may not use this file except in compliance with the License.
 *  You may obtain a copy of the License at
 *
 *      http://www.apache.org/licenses/LICENSE-2.0
 *
 *  Unless required by applicable law or agreed to in writing, software
 *  distributed under the License is distributed on an "AS IS" BASIS,
 *  WITHOUT WARRANTIES OR CONDITIONS OF ANY KIND, either express or implied.
 *  See the License for the specific language governing permissions and
 *  limitations under the License.
 *
 *
 *  CPAchecker web page:
 *    http://cpachecker.sosy-lab.org
 */
package org.sosy_lab.cpachecker.core.algorithm;

import java.io.PrintStream;
import java.util.ArrayList;
import java.util.Collection;
import java.util.List;
import java.util.logging.Level;

import org.sosy_lab.common.Classes;
import org.sosy_lab.common.LogManager;
import org.sosy_lab.common.Pair;
import org.sosy_lab.common.Timer;
import org.sosy_lab.common.Triple;
import org.sosy_lab.common.configuration.ClassOption;
import org.sosy_lab.common.configuration.Configuration;
import org.sosy_lab.common.configuration.InvalidConfigurationException;
import org.sosy_lab.common.configuration.Option;
import org.sosy_lab.common.configuration.Options;
import org.sosy_lab.cpachecker.core.CPAcheckerResult.Result;
import org.sosy_lab.cpachecker.core.ShutdownNotifier;
import org.sosy_lab.cpachecker.core.defaults.MergeSepOperator;
import org.sosy_lab.cpachecker.core.interfaces.AbstractState;
import org.sosy_lab.cpachecker.core.interfaces.ConfigurableProgramAnalysis;
import org.sosy_lab.cpachecker.core.interfaces.ForcedCovering;
import org.sosy_lab.cpachecker.core.interfaces.MergeOperator;
import org.sosy_lab.cpachecker.core.interfaces.Precision;
import org.sosy_lab.cpachecker.core.interfaces.PrecisionAdjustment;
import org.sosy_lab.cpachecker.core.interfaces.PrecisionAdjustment.Action;
import org.sosy_lab.cpachecker.core.interfaces.Statistics;
import org.sosy_lab.cpachecker.core.interfaces.StatisticsProvider;
import org.sosy_lab.cpachecker.core.interfaces.StopOperator;
import org.sosy_lab.cpachecker.core.interfaces.TransferRelation;
import org.sosy_lab.cpachecker.core.reachedset.ReachedSet;
import org.sosy_lab.cpachecker.exceptions.CPAException;

import com.google.common.collect.Iterables;

@Options(prefix="cpa")
public class CPAAlgorithm implements Algorithm, StatisticsProvider {

  private static class CPAStatistics implements Statistics {

    private Timer totalTimer         = new Timer();
    private Timer chooseTimer        = new Timer();
    private Timer precisionTimer     = new Timer();
    private Timer transferTimer      = new Timer();
    private Timer mergeTimer         = new Timer();
    private Timer stopTimer          = new Timer();
    private Timer addTimer           = new Timer();
    private Timer forcedCoveringTimer = new Timer();

    private int   countIterations   = 0;
    private int   maxWaitlistSize   = 0;
    private long  countWaitlistSize = 0;
    private int   countSuccessors   = 0;
    private int   maxSuccessors     = 0;
    private int   countMerge        = 0;
    private int   countStop         = 0;
    private int   countBreak        = 0;

    @Override
    public String getName() {
      return "CPA algorithm";
    }

    @Override
    public void printStatistics(PrintStream out, Result pResult,
        ReachedSet pReached) {
      out.println("Number of iterations:            " + countIterations);
      out.println("Max size of waitlist:            " + maxWaitlistSize);
      out.println("Average size of waitlist:        " + countWaitlistSize
          / countIterations);
      out.println("Number of computed successors:   " + countSuccessors);
      out.println("Max successors for one state:    " + maxSuccessors);
      out.println("Number of times merged:          " + countMerge);
      out.println("Number of times stopped:         " + countStop);
      out.println("Number of times breaked:         " + countBreak);
      out.println();
      out.println("Total time for CPA algorithm:     " + totalTimer + " (Max: " + totalTimer.printMaxTime() + ")");
      out.println("  Time for choose from waitlist:  " + chooseTimer);
      if (forcedCoveringTimer.getNumberOfIntervals() > 0) {
        out.println("  Time for forced covering:       " + forcedCoveringTimer);
      }
      out.println("  Time for precision adjustment:  " + precisionTimer);
      out.println("  Time for transfer relation:     " + transferTimer);
      if (mergeTimer.getNumberOfIntervals() > 0) {
        out.println("  Time for merge operator:        " + mergeTimer);
      }
      out.println("  Time for stop operator:         " + stopTimer);
      out.println("  Time for adding to reached set: " + addTimer);
    }
  }

  @Option(description="Which strategy to use for forced coverings (empty for none)",
          name="forcedCovering")
  @ClassOption(packagePrefix="org.sosy_lab.cpachecker")
  private Class<? extends ForcedCovering> forcedCoveringClass = null;
  private final ForcedCovering forcedCovering;

  private final CPAStatistics               stats = new CPAStatistics();

  private final ConfigurableProgramAnalysis cpa;

  private final LogManager                  logger;

  private final ShutdownNotifier                   shutdownNotifier;

  public CPAAlgorithm(ConfigurableProgramAnalysis cpa, LogManager logger,
      Configuration config, ShutdownNotifier pShutdownNotifier) throws InvalidConfigurationException {
    config.inject(this);
    this.cpa = cpa;
    this.logger = logger;
    this.shutdownNotifier = pShutdownNotifier;

    if (forcedCoveringClass != null) {
      forcedCovering = Classes.createInstance(ForcedCovering.class, forcedCoveringClass,
          new Class<?>[] {Configuration.class, LogManager.class, ConfigurableProgramAnalysis.class},
          new Object[]   {config,              logger,           cpa});
    } else {
      forcedCovering = null;
    }
  }

  @Override
  public boolean run(final ReachedSet reachedSet) throws CPAException, InterruptedException {
    stats.totalTimer.start();
    try {
      return run0(reachedSet);
    } finally {
      stats.totalTimer.stop();
      stats.chooseTimer.stop();
      stats.precisionTimer.stop();
      stats.transferTimer.stop();
      stats.mergeTimer.stop();
      stats.stopTimer.stop();
      stats.addTimer.stop();
      stats.forcedCoveringTimer.stop();
    }
  }

  private boolean run0(final ReachedSet reachedSet) throws CPAException, InterruptedException {
    final TransferRelation transferRelation = cpa.getTransferRelation();
    final MergeOperator mergeOperator = cpa.getMergeOperator();
    final StopOperator stopOperator = cpa.getStopOperator();
    final PrecisionAdjustment precisionAdjustment =
        cpa.getPrecisionAdjustment();

    while (reachedSet.hasWaitingState()) {
      shutdownNotifier.shutdownIfNecessary();

      stats.countIterations++;

      // Pick next state using strategy
      // BFS, DFS or top sort according to the configuration
      int size = reachedSet.getWaitlistSize();
      if (size >= stats.maxWaitlistSize) {
        stats.maxWaitlistSize = size;
      }
      stats.countWaitlistSize += size;

      stats.chooseTimer.start();
      final AbstractState state = reachedSet.popFromWaitlist();
      final Precision precision = reachedSet.getPrecision(state);
      stats.chooseTimer.stop();

      logger.log(Level.FINER, "Retrieved state from waitlist");
      logger.log(Level.ALL, "Current state is", state, "with precision",
          precision);

      if (forcedCovering != null) {
        stats.forcedCoveringTimer.start();
        try {
          boolean stop = forcedCovering.tryForcedCovering(state, precision, reachedSet);

          if (stop) {
            // TODO: remove state from reached set?
            continue;
          }
        } finally {
          stats.forcedCoveringTimer.stop();
        }
      }

      stats.transferTimer.start();
      Collection<? extends AbstractState> successors;
      try {
        successors = transferRelation.getAbstractSuccessors(state, precision, null);
      } finally {
        stats.transferTimer.stop();
      }
      // TODO When we have a nice way to mark the analysis result as incomplete,
      // we could continue analysis on a CPATransferException with the next state from waitlist.

      int numSuccessors = successors.size();
      logger.log(Level.FINER, "Current state has", numSuccessors,
          "successors");
      stats.countSuccessors += numSuccessors;
      stats.maxSuccessors = Math.max(numSuccessors, stats.maxSuccessors);

      for (AbstractState successor : Iterables.consumingIterable(successors)) {
        logger.log(Level.FINER, "Considering successor of current state");
        logger.log(Level.ALL, "Successor of", state, "\nis", successor);

        stats.precisionTimer.start();
        Triple<AbstractState, Precision, Action> precAdjustmentResult;
        try {
          precAdjustmentResult = precisionAdjustment.prec(successor, precision, reachedSet);
        } finally {
          stats.precisionTimer.stop();
        }

        successor = precAdjustmentResult.getFirst();
        Precision successorPrecision = precAdjustmentResult.getSecond();
        Action action = precAdjustmentResult.getThird();

        if (action == Action.BREAK) {
          stats.stopTimer.start();
          boolean stop;
          try {
            stop = stopOperator.stop(successor, reachedSet.getReached(successor), successorPrecision);
          } finally {
            stats.stopTimer.stop();
          }

          if (stop) {
            // don't signal BREAK for covered states
            // no need to call merge and stop either, so just ignore this state
            // and handle next successor
            stats.countStop++;
            logger.log(Level.FINER,
                "Break was signalled but ignored because the state is covered.");
            continue;

          } else {
            stats.countBreak++;
            logger.log(Level.FINER, "Break signalled, CPAAlgorithm will stop.");

            // add the new state
            reachedSet.add(successor, successorPrecision);

            if (!successors.isEmpty()) {
              // re-add the old state to the waitlist, there are unhandled
              // successors left that otherwise would be forgotten
              reachedSet.reAddToWaitlist(state);
            }

            return true;
          }
        }
        assert action == Action.CONTINUE : "Enum Action has unhandled values!";

        Collection<AbstractState> reached = reachedSet.getReached(successor);

        // An optimization, we don't bother merging if we know that the
        // merge operator won't do anything (i.e., it is merge-sep).
        if (mergeOperator != MergeSepOperator.getInstance() && !reached.isEmpty()) {
          stats.mergeTimer.start();
<<<<<<< HEAD

          List<AbstractState> toRemove = new ArrayList<AbstractState>();
          List<Pair<AbstractState, Precision>> toAdd =
              new ArrayList<Pair<AbstractState, Precision>>();

          logger.log(Level.FINER, "Considering", reached.size(),
              "states from reached set for merge");
          for (AbstractState reachedState : reached) {
            AbstractState mergedState =
                mergeOperator.merge(successor, reachedState,
                    successorPrecision);

            if (!mergedState.equals(reachedState)) {
              logger.log(Level.FINER,
                  "Successor was merged with state from reached set");
              logger.log(Level.ALL, "Merged", successor, "\nand",
                  reachedState, "\n-->", mergedState);
              stats.countMerge++;

              toRemove.add(reachedState);
              toAdd.add(Pair.of(mergedState, successorPrecision));
=======
          try {
            List<AbstractState> toRemove = new ArrayList<>();
            List<Pair<AbstractState, Precision>> toAdd = new ArrayList<>();

            logger.log(Level.FINER, "Considering", reached.size(),
                "states from reached set for merge");
            for (AbstractState reachedState : reached) {
              AbstractState mergedState =
                  mergeOperator.merge(successor, reachedState,
                      successorPrecision);

              if (!mergedState.equals(reachedState)) {
                logger.log(Level.FINER,
                    "Successor was merged with state from reached set");
                logger.log(Level.ALL, "Merged", successor, "\nand",
                    reachedState, "\n-->", mergedState);
                stats.countMerge++;

                toRemove.add(reachedState);
                toAdd.add(Pair.of(mergedState, successorPrecision));
              }
>>>>>>> 30d65383
            }
            reachedSet.removeAll(toRemove);
            reachedSet.addAll(toAdd);

          } finally {
            stats.mergeTimer.stop();
          }
        }

        stats.stopTimer.start();
        boolean stop;
        try {
          stop = stopOperator.stop(successor, reached, successorPrecision);
        } finally {
          stats.stopTimer.stop();
        }

        if (stop) {
          logger.log(Level.FINER,
              "Successor is covered or unreachable, not adding to waitlist");
          stats.countStop++;

        } else {
          logger.log(Level.FINER,
              "No need to stop, adding successor to waitlist");

          stats.addTimer.start();
          reachedSet.add(successor, successorPrecision);
          stats.addTimer.stop();
        }
      }
    }
    return true;
  }

  @Override
  public void collectStatistics(Collection<Statistics> pStatsCollection) {
    if (forcedCovering instanceof StatisticsProvider) {
      ((StatisticsProvider)forcedCovering).collectStatistics(pStatsCollection);
    }
    pStatsCollection.add(stats);
  }

  @Override
  public boolean reset() {
    return true;
  }
}<|MERGE_RESOLUTION|>--- conflicted
+++ resolved
@@ -2,7 +2,7 @@
  *  CPAchecker is a tool for configurable software verification.
  *  This file is part of CPAchecker.
  *
- *  Copyright (C) 2007-2012  Dirk Beyer
+ *  Copyright (C) 2007-2013  Dirk Beyer
  *  All rights reserved.
  *
  *  Licensed under the Apache License, Version 2.0 (the "License");
@@ -278,29 +278,6 @@
         // merge operator won't do anything (i.e., it is merge-sep).
         if (mergeOperator != MergeSepOperator.getInstance() && !reached.isEmpty()) {
           stats.mergeTimer.start();
-<<<<<<< HEAD
-
-          List<AbstractState> toRemove = new ArrayList<AbstractState>();
-          List<Pair<AbstractState, Precision>> toAdd =
-              new ArrayList<Pair<AbstractState, Precision>>();
-
-          logger.log(Level.FINER, "Considering", reached.size(),
-              "states from reached set for merge");
-          for (AbstractState reachedState : reached) {
-            AbstractState mergedState =
-                mergeOperator.merge(successor, reachedState,
-                    successorPrecision);
-
-            if (!mergedState.equals(reachedState)) {
-              logger.log(Level.FINER,
-                  "Successor was merged with state from reached set");
-              logger.log(Level.ALL, "Merged", successor, "\nand",
-                  reachedState, "\n-->", mergedState);
-              stats.countMerge++;
-
-              toRemove.add(reachedState);
-              toAdd.add(Pair.of(mergedState, successorPrecision));
-=======
           try {
             List<AbstractState> toRemove = new ArrayList<>();
             List<Pair<AbstractState, Precision>> toAdd = new ArrayList<>();
@@ -322,7 +299,6 @@
                 toRemove.add(reachedState);
                 toAdd.add(Pair.of(mergedState, successorPrecision));
               }
->>>>>>> 30d65383
             }
             reachedSet.removeAll(toRemove);
             reachedSet.addAll(toAdd);
