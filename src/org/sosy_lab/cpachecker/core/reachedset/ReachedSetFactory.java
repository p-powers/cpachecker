/*
 *  CPAchecker is a tool for configurable software verification.
 *  This file is part of CPAchecker.
 *
 *  Copyright (C) 2007-2014  Dirk Beyer
 *  All rights reserved.
 *
 *  Licensed under the Apache License, Version 2.0 (the "License");
 *  you may not use this file except in compliance with the License.
 *  You may obtain a copy of the License at
 *
 *      http://www.apache.org/licenses/LICENSE-2.0
 *
 *  Unless required by applicable law or agreed to in writing, software
 *  distributed under the License is distributed on an "AS IS" BASIS,
 *  WITHOUT WARRANTIES OR CONDITIONS OF ANY KIND, either express or implied.
 *  See the License for the specific language governing permissions and
 *  limitations under the License.
 *
 *
 *  CPAchecker web page:
 *    http://cpachecker.sosy-lab.org
 */
package org.sosy_lab.cpachecker.core.reachedset;

import static com.google.common.base.Preconditions.checkNotNull;

import javax.annotation.Nullable;
import org.sosy_lab.common.configuration.Configuration;
import org.sosy_lab.common.configuration.InvalidConfigurationException;
import org.sosy_lab.common.configuration.Option;
import org.sosy_lab.common.configuration.Options;
import org.sosy_lab.common.log.LogManager;
import org.sosy_lab.cpachecker.core.waitlist.AutomatonFailedMatchesWaitlist;
import org.sosy_lab.cpachecker.core.waitlist.AutomatonMatchesWaitlist;
import org.sosy_lab.cpachecker.core.waitlist.BlockConfiguration;
import org.sosy_lab.cpachecker.core.waitlist.BlockWaitlist;
import org.sosy_lab.cpachecker.core.waitlist.BranchBasedWeightedWaitlist;
import org.sosy_lab.cpachecker.core.waitlist.CallstackSortedWaitlist;
import org.sosy_lab.cpachecker.core.waitlist.DepthBasedWeightedWaitlist;
import org.sosy_lab.cpachecker.core.waitlist.ExplicitSortedWaitlist;
import org.sosy_lab.cpachecker.core.waitlist.LoopIterationSortedWaitlist;
import org.sosy_lab.cpachecker.core.waitlist.LoopstackSortedWaitlist;
import org.sosy_lab.cpachecker.core.waitlist.PostorderSortedWaitlist;
import org.sosy_lab.cpachecker.core.waitlist.ReversePostorderSortedWaitlist;
import org.sosy_lab.cpachecker.core.waitlist.SMGSortedWaitlist;
import org.sosy_lab.cpachecker.core.waitlist.ThreadingSortedWaitlist;
import org.sosy_lab.cpachecker.core.waitlist.Waitlist;
import org.sosy_lab.cpachecker.core.waitlist.Waitlist.WaitlistFactory;
import org.sosy_lab.cpachecker.cpa.automaton.AutomatonVariableWaitlist;
import org.sosy_lab.cpachecker.cpa.usage.UsageReachedSet;

@Options(prefix="analysis")
public class ReachedSetFactory {

<<<<<<< HEAD
  private static enum ReachedSetType {
    NORMAL,
    LOCATIONMAPPED,
    PARTITIONED,
    PSEUDOPARTITIONED,
    USAGE
=======
  private enum ReachedSetType {
    NORMAL, LOCATIONMAPPED, PARTITIONED, PSEUDOPARTITIONED, USAGE
>>>>>>> 901e65cb
  }

  @Option(
    secure = true,
    name = "traversal.order",
    description = "which strategy to adopt for visiting states?"
  )
  private Waitlist.TraversalMethod traversalMethod = Waitlist.TraversalMethod.DFS;

  @Option(
    secure = true,
    name = "traversal.useCallstack",
    description =
        "handle states with a deeper callstack first"
            + "\nThis needs the CallstackCPA instance to have any effect."
  )
  private boolean useCallstack = false;

  @Option(
    secure = true,
    name = "traversal.useLoopIterationCount",
    description = "handle states with more loop iterations first."
  )
  private boolean useLoopIterationCount = false;

  @Option(
    secure = true,
    name = "traversal.useReverseLoopIterationCount",
    description = "handle states with fewer loop iterations first."
  )
  private boolean useReverseLoopIterationCount = false;

  @Option(
    secure = true,
    name = "traversal.useLoopstack",
    description = "handle states with a deeper loopstack first."
  )
  private boolean useLoopstack = false;

  @Option(
    secure = true,
    name = "traversal.useReverseLoopstack",
    description = "handle states with a more shallow loopstack first."
  )
  private boolean useReverseLoopstack = false;

  @Option(
    secure = true,
    name = "traversal.useReversePostorder",
    description =
        "Use an implementation of reverse postorder strategy that allows to select "
            + "a secondary strategy that is used if there are two states with the same reverse postorder id. "
            + "The secondary strategy is selected with 'analysis.traversal.order'."
  )
  private boolean useReversePostorder = false;

  @Option(
    secure = true,
    name = "traversal.usePostorder",
    description =
        "Use an implementation of postorder strategy that allows to select "
            + "a secondary strategy that is used if there are two states with the same postorder id. "
            + "The secondary strategy is selected with 'analysis.traversal.order'."
  )
  private boolean usePostorder = false;

  @Option(
    secure = true,
    name = "traversal.useExplicitInformation",
    description =
        "handle more abstract states (with less information) first? (only for ExplicitCPA)"
  )
  private boolean useExplicitInformation = false;

  @Option(
    secure = true,
    name = "traversal.useAutomatonInformation",
    description =
        "handle abstract states with more automaton matches first? (only if AutomatonCPA enabled)"
  )
  private boolean useAutomatonInformation = false;

  @Option(
    secure = true,
    name = "traversal.byAutomatonVariable",
    description = "traverse in the order defined by the values of an automaton variable"
  )
  private @Nullable String byAutomatonVariable = null;

  @Option(
    secure = true,
    name = "traversal.useNumberOfThreads",
    description = "handle abstract states with fewer running threads first? (needs ThreadingCPA)"
  )
  private boolean useNumberOfThreads = false;

  @Option(
      secure = true,
      name = "traversal.useNumberOfHeapObjects",
      description = "handle abstract states with fewer heap objects first? (needs SMGCPA)")
  private boolean useNumberOfHeapObjects = false;

  @Option(
      secure = true,
      name = "traversal.weightedDepth",
      description = "perform a weighted random selection based on the depth in the ARG")
  private boolean useWeightedDepthOrder = false;

  @Option(
    secure = true,
    name = "traversal.weightedBranches",
    description = "perform a weighted random selection based on the branching depth"
  )
  private boolean useWeightedBranchOrder = false;

  @Option(
    secure = true,
    name = "traversal.useBlocks",
    description =
        "use blocks and set resource limits for its traversal, blocks are handled in DFS order"
  )
  private boolean useBlocks = false;

  @Option(
    secure = true,
    name = "reachedSet",
    description =
        "which reached set implementation to use?"
            + "\nNORMAL: just a simple set"
            + "\nLOCATIONMAPPED: a different set per location "
            + "(faster, states with different locations cannot be merged)"
            + "\nPARTITIONED: partitioning depending on CPAs (e.g Location, Callstack etc.)"
            + "\nPSEUDOPARTITIONED: based on PARTITIONED, uses additional info about the states' lattice "
            + "(maybe faster for some special analyses which use merge_sep and stop_sep"
  )
  private ReachedSetType reachedSet = ReachedSetType.PARTITIONED;

  private final Configuration config;
  private @Nullable BlockConfiguration blockConfig;
  private final LogManager logger;

  public ReachedSetFactory(Configuration pConfig, LogManager pLogger)
      throws InvalidConfigurationException {
    pConfig.inject(this);
    this.config = pConfig;
    this.logger = checkNotNull(pLogger);

    if (useBlocks) {
      blockConfig = new BlockConfiguration(pConfig);
    } else {
      blockConfig = null;
    }
  }

  public ReachedSet create() {
    WaitlistFactory waitlistFactory = traversalMethod;

    if (useWeightedDepthOrder) {
      waitlistFactory = DepthBasedWeightedWaitlist.factory(waitlistFactory, config);
    }

    if (useWeightedBranchOrder) {
      waitlistFactory = BranchBasedWeightedWaitlist.factory(waitlistFactory, config);
    }

    if (useAutomatonInformation) {
      waitlistFactory = AutomatonMatchesWaitlist.factory(waitlistFactory);
      waitlistFactory = AutomatonFailedMatchesWaitlist.factory(waitlistFactory);
    }
    if (useReversePostorder) {
      waitlistFactory = ReversePostorderSortedWaitlist.factory(waitlistFactory);
    }
    if (usePostorder) {
      waitlistFactory = PostorderSortedWaitlist.factory(waitlistFactory);
    }
    if (useLoopIterationCount) {
      waitlistFactory = LoopIterationSortedWaitlist.factory(waitlistFactory);
    }
    if (useReverseLoopIterationCount) {
      waitlistFactory = LoopIterationSortedWaitlist.reversedFactory(waitlistFactory);
    }
    if (useLoopstack) {
      waitlistFactory = LoopstackSortedWaitlist.factory(waitlistFactory);
    }
    if (useReverseLoopstack) {
      waitlistFactory = LoopstackSortedWaitlist.reversedFactory(waitlistFactory);
    }
    if (useCallstack) {
      waitlistFactory = CallstackSortedWaitlist.factory(waitlistFactory);
    }
    if (useExplicitInformation) {
      waitlistFactory = ExplicitSortedWaitlist.factory(waitlistFactory);
    }
    if (byAutomatonVariable != null) {
      waitlistFactory = AutomatonVariableWaitlist.factory(waitlistFactory, byAutomatonVariable);
    }
    if (useNumberOfThreads) {
      waitlistFactory = ThreadingSortedWaitlist.factory(waitlistFactory);
    }
    if (useNumberOfHeapObjects) {
      waitlistFactory = SMGSortedWaitlist.factory(waitlistFactory);
    }
    if (useBlocks) {
      waitlistFactory = BlockWaitlist.factory(waitlistFactory, blockConfig, logger);
    }

    switch (reachedSet) {
    case PARTITIONED:
      return new PartitionedReachedSet(waitlistFactory);

    case PSEUDOPARTITIONED:
      return new PseudoPartitionedReachedSet(waitlistFactory);

    case LOCATIONMAPPED:
      return new LocationMappedReachedSet(waitlistFactory);

      case USAGE:
        return new UsageReachedSet(waitlistFactory, config, logger);

    case NORMAL:
    default:
      return new DefaultReachedSet(waitlistFactory);
    }
  }
}<|MERGE_RESOLUTION|>--- conflicted
+++ resolved
@@ -53,17 +53,12 @@
 @Options(prefix="analysis")
 public class ReachedSetFactory {
 
-<<<<<<< HEAD
-  private static enum ReachedSetType {
+  private enum ReachedSetType {
     NORMAL,
     LOCATIONMAPPED,
     PARTITIONED,
     PSEUDOPARTITIONED,
     USAGE
-=======
-  private enum ReachedSetType {
-    NORMAL, LOCATIONMAPPED, PARTITIONED, PSEUDOPARTITIONED, USAGE
->>>>>>> 901e65cb
   }
 
   @Option(
