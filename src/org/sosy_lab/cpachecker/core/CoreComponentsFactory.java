/*
 *  CPAchecker is a tool for configurable software verification.
 *  This file is part of CPAchecker.
 *
 *  Copyright (C) 2007-2012  Dirk Beyer
 *  All rights reserved.
 *
 *  Licensed under the Apache License, Version 2.0 (the "License");
 *  you may not use this file except in compliance with the License.
 *  You may obtain a copy of the License at
 *
 *      http://www.apache.org/licenses/LICENSE-2.0
 *
 *  Unless required by applicable law or agreed to in writing, software
 *  distributed under the License is distributed on an "AS IS" BASIS,
 *  WITHOUT WARRANTIES OR CONDITIONS OF ANY KIND, either express or implied.
 *  See the License for the specific language governing permissions and
 *  limitations under the License.
 *
 *
 *  CPAchecker web page:
 *    http://cpachecker.sosy-lab.org
 */
package org.sosy_lab.cpachecker.core;

import java.util.logging.Level;

import org.sosy_lab.common.LogManager;
import org.sosy_lab.common.configuration.Configuration;
import org.sosy_lab.common.configuration.InvalidConfigurationException;
import org.sosy_lab.common.configuration.Option;
import org.sosy_lab.common.configuration.Options;
import org.sosy_lab.cpachecker.cfa.CFA;
import org.sosy_lab.cpachecker.core.algorithm.Algorithm;
import org.sosy_lab.cpachecker.core.algorithm.AssumptionCollectorAlgorithm;
import org.sosy_lab.cpachecker.core.algorithm.BDDCPARestrictionAlgorithm;
import org.sosy_lab.cpachecker.core.algorithm.BMCAlgorithm;
import org.sosy_lab.cpachecker.core.algorithm.CEGARAlgorithm;
import org.sosy_lab.cpachecker.core.algorithm.CPAAlgorithm;
import org.sosy_lab.cpachecker.core.algorithm.ContinueOnCounterexampleAlgorithm;
import org.sosy_lab.cpachecker.core.algorithm.CounterexampleCheckAlgorithm;
import org.sosy_lab.cpachecker.core.algorithm.FeatureVarsRestrictionAlgorithm;
import org.sosy_lab.cpachecker.core.algorithm.PostProcessingAlgorithm;
import org.sosy_lab.cpachecker.core.algorithm.ProofCheckAlgorithm;
import org.sosy_lab.cpachecker.core.algorithm.PruneUnrefinedARGAlgorithm;
import org.sosy_lab.cpachecker.core.algorithm.RestartAlgorithm;
import org.sosy_lab.cpachecker.core.algorithm.RestartWithConditionsAlgorithm;
import org.sosy_lab.cpachecker.core.algorithm.impact.ImpactAlgorithm;
import org.sosy_lab.cpachecker.core.interfaces.ConfigurableProgramAnalysis;
import org.sosy_lab.cpachecker.core.interfaces.StatisticsProvider;
import org.sosy_lab.cpachecker.core.reachedset.ForwardingReachedSet;
import org.sosy_lab.cpachecker.core.reachedset.ReachedSet;
import org.sosy_lab.cpachecker.core.reachedset.ReachedSetFactory;
import org.sosy_lab.cpachecker.cpa.location.LocationCPA;
import org.sosy_lab.cpachecker.exceptions.CPAException;

/**
 * Factory class for the three core components of CPAchecker:
 * algorithm, cpa and reached set.
 */
@Options(prefix="analysis")
class CoreComponentsFactory {

  @Option(description="use assumption collecting algorithm")
  private boolean useAssumptionCollector = false;

  @Option(description="use adjustable conditions algorithm")
  private boolean useAdjustableConditions = false;

  @Option(description = "use CEGAR algorithm for lazy counter-example guided analysis"
        + "\nYou need to specify a refiner with the cegar.refiner option."
        + "\nCurrently all refiner require the use of the ARGCPA.")
  private boolean useRefinement = false;

  @Option(description="use CBMC to double-check counter-examples")
  private boolean useCBMC = false;

  @Option(description="use CBMC and the FeatureVars Restriction option")
  private boolean useFeatureVarsRestriction = false;

  @Option(description="use CBMC and the BDDCPA Restriction option")
  private boolean useBDDCPARestriction = false;

  @Option(description="use a BMC like algorithm that checks for satisfiability "
        + "after the analysis has finished, works only with PredicateCPA")
  private boolean useBMC = false;

  @Option(description="Use McMillan's Impact algorithm for lazy interpolation")
  private boolean useImpactAlgorithm = false;

  @Option(name="restartAfterUnknown",
      description="restart the algorithm using a different CPA after unknown result")
  private boolean useRestartingAlgorithm = false;

  @Option(description="use a proof check algorithm to validate a previously generated proof")
  private boolean useProofCheckAlgorithm = false;

  @Option(name="contiuneOnCounterexample",
      description="restarts the analysis on (spurious or not) counterexamples until the waitlist is empty")
      boolean useContinueOnCounterexamle = false;

  @Option(name="pruneUnrefinedARG",
      description="prunes paths from ARG that were shown to be superfluous")
    boolean pruneUnrefinedARG = false;

  @Option(name="postProcessing",
      description="if enabled post processes (cosmetic changes) the reached set as specified by the CPAs")
      boolean usePostProcessing = false;

  private final Configuration config;
  private final LogManager logger;
  private final ShutdownNotifier shutdownNotifier;

  private final ReachedSetFactory reachedSetFactory;
  private final CPABuilder cpaFactory;

  public CoreComponentsFactory(Configuration pConfig, LogManager pLogger, ShutdownNotifier pShutdownNotifier) throws InvalidConfigurationException {
    config = pConfig;
    logger = pLogger;
    shutdownNotifier = pShutdownNotifier;

    config.inject(this);

    reachedSetFactory = new ReachedSetFactory(config, logger);
    cpaFactory = new CPABuilder(config, logger, shutdownNotifier, reachedSetFactory);
  }

  public Algorithm createAlgorithm(final ConfigurableProgramAnalysis cpa,
      final String filename, final CFA cfa, final MainCPAStatistics stats)
      throws InvalidConfigurationException, CPAException {
    logger.log(Level.FINE, "Creating algorithms");

    Algorithm algorithm;

    if (useProofCheckAlgorithm) {
      logger.log(Level.INFO, "Using Proof Check Algorithm");
      algorithm = new ProofCheckAlgorithm(cpa, config, logger, shutdownNotifier);
    } else if (useRestartingAlgorithm) {
      logger.log(Level.INFO, "Using Restarting Algorithm");
<<<<<<< HEAD
      algorithm = new RestartAlgorithm(config, logger, filename, cfa);

    } else if (useImpactAlgorithm) {
      algorithm = new ImpactAlgorithm(config, logger, cpa);
=======
      algorithm = new RestartAlgorithm(config, logger, shutdownNotifier, programDenotation, cfa);

    } else if (useImpactAlgorithm) {
      algorithm = new ImpactAlgorithm(config, logger, shutdownNotifier, cpa, cfa);
>>>>>>> 30d65383

    } else {
      algorithm = new CPAAlgorithm(cpa, logger, config, shutdownNotifier);

      if (useRefinement) {
        algorithm = new CEGARAlgorithm(algorithm, cpa, config, logger);
      }

      if (useContinueOnCounterexamle) {
        algorithm = new ContinueOnCounterexampleAlgorithm(algorithm, cpa, config, logger, reachedSetFactory, cfa);
      }

      if (pruneUnrefinedARG) {
        algorithm = new PruneUnrefinedARGAlgorithm(algorithm, cpa, logger, reachedSetFactory, cfa);
      }

      if (useBMC) {
        algorithm = new BMCAlgorithm(algorithm, cpa, config, logger, reachedSetFactory, shutdownNotifier, cfa);
      }

      if (useCBMC) {
<<<<<<< HEAD
        algorithm = new CounterexampleCheckAlgorithm(algorithm, cpa, config, logger, reachedSetFactory, cfa);
      }

      if (useFeatureVarsRestriction) {
        algorithm = new FeatureVarsRestrictionAlgorithm(algorithm, cpa, config, logger, reachedSetFactory, cfa);
      }

      if (useBDDCPARestriction) {
        algorithm = new BDDCPARestrictionAlgorithm(algorithm, cpa, config, logger, reachedSetFactory, cfa);
=======
        algorithm = new CounterexampleCheckAlgorithm(algorithm, cpa, config, logger, shutdownNotifier, cfa, programDenotation);
      }

      if (useBDDCPARestriction) {
        algorithm = new BDDCPARestrictionAlgorithm(algorithm, cpa, config, logger, shutdownNotifier, cfa, programDenotation);
>>>>>>> 30d65383
      }

      if (useAssumptionCollector) {
        algorithm = new AssumptionCollectorAlgorithm(algorithm, cpa, config, logger);
      }

      if (useAdjustableConditions) {
        algorithm = new RestartWithConditionsAlgorithm(algorithm, cpa, config, logger);
      }

<<<<<<< HEAD
      if (usePostProcessing) {
        algorithm = new PostProcessingAlgorithm(algorithm, cpa, config, logger);
=======
      if (usePropertyCheckingAlgorithm) {
        if (!(cpa instanceof PropertyCheckerCPA)) {
          throw new InvalidConfigurationException(
              "Property checking algorithm requires CPAWithPropertyChecker as Top CPA");
        }
        algorithm =
            new AlgorithmWithPropertyCheck(algorithm, logger, (PropertyCheckerCPA) cpa);
      }

      if (useResultCheckAlgorithm) {
        algorithm = new ResultCheckAlgorithm(algorithm, cpa, cfa, config, logger, shutdownNotifier);
>>>>>>> 30d65383
      }
    }

    if (algorithm instanceof StatisticsProvider) {
      ((StatisticsProvider)algorithm).collectStatistics(stats.getSubStatistics());
    }
    return algorithm;
  }

  public ReachedSet createReachedSet() {
    ReachedSet reached = reachedSetFactory.create();

    if (useRestartingAlgorithm) {
      // this algorithm needs an indirection so that it can change
      // the actual reached set instance on the fly
      reached = new ForwardingReachedSet(reached);
    }

    return reached;
  }

  public ConfigurableProgramAnalysis createCPA(final CFA cfa, final MainCPAStatistics stats) throws InvalidConfigurationException, CPAException {
    logger.log(Level.FINE, "Creating CPAs");
    stats.cpaCreationTime.start();
    try {

      if (useRestartingAlgorithm) {
        // hard-coded dummy CPA
        return LocationCPA.factory().set(cfa, CFA.class).createInstance();
      }

      ConfigurableProgramAnalysis cpa = cpaFactory.buildCPAs(cfa);

      if (cpa instanceof StatisticsProvider) {
        ((StatisticsProvider)cpa).collectStatistics(stats.getSubStatistics());
      }
      return cpa;

    } finally {
      stats.cpaCreationTime.stop();
    }
  }
}<|MERGE_RESOLUTION|>--- conflicted
+++ resolved
@@ -2,7 +2,7 @@
  *  CPAchecker is a tool for configurable software verification.
  *  This file is part of CPAchecker.
  *
- *  Copyright (C) 2007-2012  Dirk Beyer
+ *  Copyright (C) 2007-2013  Dirk Beyer
  *  All rights reserved.
  *
  *  Licensed under the Apache License, Version 2.0 (the "License");
@@ -24,6 +24,8 @@
 package org.sosy_lab.cpachecker.core;
 
 import java.util.logging.Level;
+
+import javax.annotation.Nullable;
 
 import org.sosy_lab.common.LogManager;
 import org.sosy_lab.common.configuration.Configuration;
@@ -32,6 +34,7 @@
 import org.sosy_lab.common.configuration.Options;
 import org.sosy_lab.cpachecker.cfa.CFA;
 import org.sosy_lab.cpachecker.core.algorithm.Algorithm;
+import org.sosy_lab.cpachecker.core.algorithm.AlgorithmWithPropertyCheck;
 import org.sosy_lab.cpachecker.core.algorithm.AssumptionCollectorAlgorithm;
 import org.sosy_lab.cpachecker.core.algorithm.BDDCPARestrictionAlgorithm;
 import org.sosy_lab.cpachecker.core.algorithm.BMCAlgorithm;
@@ -39,18 +42,19 @@
 import org.sosy_lab.cpachecker.core.algorithm.CPAAlgorithm;
 import org.sosy_lab.cpachecker.core.algorithm.ContinueOnCounterexampleAlgorithm;
 import org.sosy_lab.cpachecker.core.algorithm.CounterexampleCheckAlgorithm;
-import org.sosy_lab.cpachecker.core.algorithm.FeatureVarsRestrictionAlgorithm;
 import org.sosy_lab.cpachecker.core.algorithm.PostProcessingAlgorithm;
 import org.sosy_lab.cpachecker.core.algorithm.ProofCheckAlgorithm;
 import org.sosy_lab.cpachecker.core.algorithm.PruneUnrefinedARGAlgorithm;
 import org.sosy_lab.cpachecker.core.algorithm.RestartAlgorithm;
 import org.sosy_lab.cpachecker.core.algorithm.RestartWithConditionsAlgorithm;
+import org.sosy_lab.cpachecker.core.algorithm.ResultCheckAlgorithm;
 import org.sosy_lab.cpachecker.core.algorithm.impact.ImpactAlgorithm;
 import org.sosy_lab.cpachecker.core.interfaces.ConfigurableProgramAnalysis;
 import org.sosy_lab.cpachecker.core.interfaces.StatisticsProvider;
 import org.sosy_lab.cpachecker.core.reachedset.ForwardingReachedSet;
 import org.sosy_lab.cpachecker.core.reachedset.ReachedSet;
 import org.sosy_lab.cpachecker.core.reachedset.ReachedSetFactory;
+import org.sosy_lab.cpachecker.cpa.PropertyChecker.PropertyCheckerCPA;
 import org.sosy_lab.cpachecker.cpa.location.LocationCPA;
 import org.sosy_lab.cpachecker.exceptions.CPAException;
 
@@ -59,7 +63,7 @@
  * algorithm, cpa and reached set.
  */
 @Options(prefix="analysis")
-class CoreComponentsFactory {
+public class CoreComponentsFactory {
 
   @Option(description="use assumption collecting algorithm")
   private boolean useAssumptionCollector = false;
@@ -75,9 +79,6 @@
   @Option(description="use CBMC to double-check counter-examples")
   private boolean useCBMC = false;
 
-  @Option(description="use CBMC and the FeatureVars Restriction option")
-  private boolean useFeatureVarsRestriction = false;
-
   @Option(description="use CBMC and the BDDCPA Restriction option")
   private boolean useBDDCPARestriction = false;
 
@@ -106,6 +107,13 @@
   @Option(name="postProcessing",
       description="if enabled post processes (cosmetic changes) the reached set as specified by the CPAs")
       boolean usePostProcessing = false;
+
+  @Option(description = "do analysis and then check "
+      + "if reached set fulfills property specified by ConfigurableProgramAnalysisWithPropertyChecker")
+  private boolean usePropertyCheckingAlgorithm = false;
+
+  @Option(description = "do analysis and then check analysis result")
+  private boolean useResultCheckAlgorithm = false;
 
   private final Configuration config;
   private final LogManager logger;
@@ -126,7 +134,7 @@
   }
 
   public Algorithm createAlgorithm(final ConfigurableProgramAnalysis cpa,
-      final String filename, final CFA cfa, final MainCPAStatistics stats)
+      final String programDenotation, final CFA cfa, @Nullable final MainCPAStatistics stats)
       throws InvalidConfigurationException, CPAException {
     logger.log(Level.FINE, "Creating algorithms");
 
@@ -137,17 +145,10 @@
       algorithm = new ProofCheckAlgorithm(cpa, config, logger, shutdownNotifier);
     } else if (useRestartingAlgorithm) {
       logger.log(Level.INFO, "Using Restarting Algorithm");
-<<<<<<< HEAD
-      algorithm = new RestartAlgorithm(config, logger, filename, cfa);
-
-    } else if (useImpactAlgorithm) {
-      algorithm = new ImpactAlgorithm(config, logger, cpa);
-=======
       algorithm = new RestartAlgorithm(config, logger, shutdownNotifier, programDenotation, cfa);
 
     } else if (useImpactAlgorithm) {
       algorithm = new ImpactAlgorithm(config, logger, shutdownNotifier, cpa, cfa);
->>>>>>> 30d65383
 
     } else {
       algorithm = new CPAAlgorithm(cpa, logger, config, shutdownNotifier);
@@ -169,23 +170,11 @@
       }
 
       if (useCBMC) {
-<<<<<<< HEAD
-        algorithm = new CounterexampleCheckAlgorithm(algorithm, cpa, config, logger, reachedSetFactory, cfa);
-      }
-
-      if (useFeatureVarsRestriction) {
-        algorithm = new FeatureVarsRestrictionAlgorithm(algorithm, cpa, config, logger, reachedSetFactory, cfa);
-      }
-
-      if (useBDDCPARestriction) {
-        algorithm = new BDDCPARestrictionAlgorithm(algorithm, cpa, config, logger, reachedSetFactory, cfa);
-=======
         algorithm = new CounterexampleCheckAlgorithm(algorithm, cpa, config, logger, shutdownNotifier, cfa, programDenotation);
       }
 
       if (useBDDCPARestriction) {
         algorithm = new BDDCPARestrictionAlgorithm(algorithm, cpa, config, logger, shutdownNotifier, cfa, programDenotation);
->>>>>>> 30d65383
       }
 
       if (useAssumptionCollector) {
@@ -196,10 +185,6 @@
         algorithm = new RestartWithConditionsAlgorithm(algorithm, cpa, config, logger);
       }
 
-<<<<<<< HEAD
-      if (usePostProcessing) {
-        algorithm = new PostProcessingAlgorithm(algorithm, cpa, config, logger);
-=======
       if (usePropertyCheckingAlgorithm) {
         if (!(cpa instanceof PropertyCheckerCPA)) {
           throw new InvalidConfigurationException(
@@ -208,14 +193,17 @@
         algorithm =
             new AlgorithmWithPropertyCheck(algorithm, logger, (PropertyCheckerCPA) cpa);
       }
+      
+      if (usePostProcessing) {
+        algorithm = new PostProcessingAlgorithm(algorithm, cpa, config, logger);
+      }
 
       if (useResultCheckAlgorithm) {
         algorithm = new ResultCheckAlgorithm(algorithm, cpa, cfa, config, logger, shutdownNotifier);
->>>>>>> 30d65383
-      }
-    }
-
-    if (algorithm instanceof StatisticsProvider) {
+      }
+    }
+
+    if (stats != null && algorithm instanceof StatisticsProvider) {
       ((StatisticsProvider)algorithm).collectStatistics(stats.getSubStatistics());
     }
     return algorithm;
@@ -233,9 +221,12 @@
     return reached;
   }
 
-  public ConfigurableProgramAnalysis createCPA(final CFA cfa, final MainCPAStatistics stats) throws InvalidConfigurationException, CPAException {
+  public ConfigurableProgramAnalysis createCPA(final CFA cfa,
+      @Nullable final MainCPAStatistics stats) throws InvalidConfigurationException, CPAException {
     logger.log(Level.FINE, "Creating CPAs");
-    stats.cpaCreationTime.start();
+    if (stats != null) {
+      stats.cpaCreationTime.start();
+    }
     try {
 
       if (useRestartingAlgorithm) {
@@ -245,13 +236,15 @@
 
       ConfigurableProgramAnalysis cpa = cpaFactory.buildCPAs(cfa);
 
-      if (cpa instanceof StatisticsProvider) {
+      if (stats != null && cpa instanceof StatisticsProvider) {
         ((StatisticsProvider)cpa).collectStatistics(stats.getSubStatistics());
       }
       return cpa;
 
     } finally {
-      stats.cpaCreationTime.stop();
+      if (stats != null) {
+        stats.cpaCreationTime.stop();
+      }
     }
   }
 }