/*
 *  CPAchecker is a tool for configurable software verification.
 *  This file is part of CPAchecker.
 *
 *  Copyright (C) 2007-2014  Dirk Beyer
 *  All rights reserved.
 *
 *  Licensed under the Apache License, Version 2.0 (the "License");
 *  you may not use this file except in compliance with the License.
 *  You may obtain a copy of the License at
 *
 *      http://www.apache.org/licenses/LICENSE-2.0
 *
 *  Unless required by applicable law or agreed to in writing, software
 *  distributed under the License is distributed on an "AS IS" BASIS,
 *  WITHOUT WARRANTIES OR CONDITIONS OF ANY KIND, either express or implied.
 *  See the License for the specific language governing permissions and
 *  limitations under the License.
 *
 *
 *  CPAchecker web page:
 *    http://cpachecker.sosy-lab.org
 */
package org.sosy_lab.cpachecker.cpa.automaton;

import static com.google.common.base.Preconditions.checkNotNull;

import com.google.common.base.Joiner;
import com.google.common.collect.Collections2;
import com.google.common.collect.ImmutableList;
import edu.umd.cs.findbugs.annotations.Nullable;
import java.util.List;
import java.util.Map;
import java.util.Optional;
import java.util.logging.Level;
import org.sosy_lab.common.log.LogManager;
import org.sosy_lab.cpachecker.cfa.CProgramScope;
import org.sosy_lab.cpachecker.cfa.ast.AExpression;
import org.sosy_lab.cpachecker.cfa.ast.AFunctionCallAssignmentStatement;
import org.sosy_lab.cpachecker.cfa.ast.AIdExpression;
import org.sosy_lab.cpachecker.cfa.ast.AStatement;
import org.sosy_lab.cpachecker.cfa.ast.c.CBinaryExpressionBuilder;
import org.sosy_lab.cpachecker.cfa.ast.c.CExpression;
import org.sosy_lab.cpachecker.cfa.ast.c.CIdExpression;
import org.sosy_lab.cpachecker.cfa.model.AStatementEdge;
import org.sosy_lab.cpachecker.cfa.model.CFAEdge;
import org.sosy_lab.cpachecker.cfa.types.MachineModel;
import org.sosy_lab.cpachecker.cpa.automaton.AutomatonAction.CPAModification;
import org.sosy_lab.cpachecker.cpa.automaton.AutomatonExpression.ResultValue;
import org.sosy_lab.cpachecker.cpa.automaton.AutomatonExpression.StringExpression;
import org.sosy_lab.cpachecker.exceptions.CPATransferException;
import org.sosy_lab.cpachecker.util.ExpressionSubstitution;
import org.sosy_lab.cpachecker.util.ExpressionSubstitution.Substitution;
import org.sosy_lab.cpachecker.util.ExpressionSubstitution.SubstitutionException;
import org.sosy_lab.cpachecker.util.expressions.ExpressionTree;
import org.sosy_lab.cpachecker.util.expressions.ExpressionTrees;

/**
 * A transition in the automaton implements one of the pattern matching methods.
 * This determines if the transition matches on a certain {@link CFAEdge}.
 */
public class AutomatonTransition {

  // The order of triggers, assertions and (more importantly) actions is preserved by the parser.

  /**
   * The trigger can be any AutomatonBoolExpr. If a trigger is matching, the transfer-relation is
   * applied. If no trigger is satisfied, the AutomatonState does not change with the
   * transfer-relation and remains identical. If a developer wants a transfer relation to be either
   * fully applied or stop (cut off a branch), all possible conditions (i.e., positive and negative)
   * must be part of the automaton, such that at least one of them has a matching trigger.
   */
  private final AutomatonBoolExpr trigger;

  /**
   * The assertion can be any AutomatonBoolExpr. It is checked when executing the transfer-relation.
   * If an assertion fails, the transfer-relation returns an error state that may terminate the
   * analysis and may be reported towards the user.
   */
  private final AutomatonBoolExpr assertion;

  /**
   * Assumptions contain additional code fragments that can be evaluated in the analysis.
   * Assumptions do not directly influence the transfer-relation of the AutomatonCPA, but can
   * provide information for other CPAs (that can cut off the ARG by themselves by returning a
   * bottom state).
   */
  private final ImmutableList<AExpression> assumptions;

  private final ExpressionTree<AExpression> candidateInvariants;

  /** The actions are applied after the assertion are checked successfully. */
  private final ImmutableList<AutomatonAction> actions;

  private final StringExpression violatedPropertyDescription;

  /**
   * When the parser instances this class it can not assign a followstate because
   * that state might not be created (forward-reference).
   * Only the name is known in the beginning and the followstate relation must be
   * resolved by calling setFollowState() when all States are known.
   */
  private final String followStateName;
  private AutomatonInternalState followState = null;

  static class Builder {
    private AutomatonBoolExpr trigger;
    private List<AutomatonBoolExpr> assertions;
    private List<AExpression> assumptions;
    private List<AutomatonAction> actions;
    private String followStateName;
    private @Nullable AutomatonInternalState followState;
    private ExpressionTree<AExpression> candidateInvariants;
    private @Nullable StringExpression violatedPropertyDescription;

    Builder(AutomatonBoolExpr pTrigger, String pFollowStateName) {
      trigger = pTrigger;
      assertions = ImmutableList.of();
      assumptions = ImmutableList.of();
      actions = ImmutableList.of();
      followStateName = pFollowStateName;
      candidateInvariants = ExpressionTrees.<AExpression>getTrue();
    }

    Builder(AutomatonBoolExpr pTrigger, @Nullable AutomatonInternalState pFollowState) {
      this(pTrigger, pFollowState != null ? pFollowState.getName() : "");
      followState = pFollowState;
    }

<<<<<<< HEAD
    public Builder withAssertion(AutomatonBoolExpr pAssertion) {
      this.assertions = ImmutableList.of(pAssertion);
      return this;
    }
=======
  public AutomatonTransition(
      AutomatonBoolExpr pTrigger,
      List<AutomatonBoolExpr> pAssertions,
      List<AExpression> pAssumptions,
      List<AutomatonAction> pActions,
      AutomatonInternalState pFollowState) {

    this(
        pTrigger,
        pAssertions,
        pAssumptions,
        ExpressionTrees.<AExpression>getTrue(),
        pActions,
        pFollowState.getName(),
        pFollowState,
        null);
  }

  public AutomatonTransition(
      AutomatonBoolExpr pTrigger,
      List<AutomatonBoolExpr> pAssertions,
      List<AExpression> pAssumptions,
      List<AutomatonAction> pActions,
      String pFollowStateName) {
    this(
        pTrigger,
        pAssertions,
        pAssumptions,
        ExpressionTrees.<AExpression>getTrue(),
        pActions,
        pFollowStateName,
        null,
        null);
  }
>>>>>>> a6236b08

    public Builder withAssertions(List<AutomatonBoolExpr> pAssertions) {
      this.assertions = pAssertions;
      return this;
    }

    public Builder withAssumptions(List<AExpression> pAssumptions) {
      this.assumptions = pAssumptions;
      return this;
    }

    public Builder withActions(List<AutomatonAction> pActions) {
      this.actions = pActions;
      return this;
    }

    public Builder withCandidateInvariants(ExpressionTree<AExpression> pCandidateInvariants) {
      this.candidateInvariants = pCandidateInvariants;
      return this;
    }

    public Builder withViolatedPropertyDescription(@Nullable StringExpression pViolatedPropertyDescription) {
      this.violatedPropertyDescription = pViolatedPropertyDescription;
      return this;
    }

    public AutomatonTransition build() {
      return new AutomatonTransition(
          trigger,
          assertions,
          assumptions,
          actions,
          candidateInvariants,
          followStateName,
          followState,
          violatedPropertyDescription);
    }
  }

  protected AutomatonTransition(Builder b) {
    this(
        b.trigger,
        b.assertions,
        b.assumptions,
        b.actions,
        b.candidateInvariants,
        b.followStateName,
        b.followState,
        b.violatedPropertyDescription);
  }

  private AutomatonTransition(
      AutomatonBoolExpr pTrigger,
      List<AutomatonBoolExpr> pAssertions,
      List<AExpression> pAssumptions,
      List<AutomatonAction> pActions,
      ExpressionTree<AExpression> pCandidateInvariants,
      String pFollowStateName,
      AutomatonInternalState pFollowState,
      StringExpression pViolatedPropertyDescription) {

    this.trigger = checkNotNull(pTrigger);

    if (pAssumptions == null) {
      this.assumptions = ImmutableList.of();
    } else {
      this.assumptions = ImmutableList.copyOf(pAssumptions);
    }

    this.candidateInvariants = checkNotNull(pCandidateInvariants);

    this.actions = ImmutableList.copyOf(pActions);
    this.followStateName = checkNotNull(pFollowStateName);
    this.followState = pFollowState;
    this.violatedPropertyDescription = pViolatedPropertyDescription;

    if (pAssertions.isEmpty()) {
      this.assertion = AutomatonBoolExpr.TRUE;
    } else {
      AutomatonBoolExpr lAssertion = null;
      for (AutomatonBoolExpr nextAssertion : pAssertions) {
        if (lAssertion == null) {
          // first iteration
          lAssertion = nextAssertion;
        } else {
          // other iterations
          lAssertion = new AutomatonBoolExpr.And(lAssertion, nextAssertion);
        }
      }
      this.assertion = lAssertion;
    }
  }

  @Override
  public int hashCode() {
    final int prime = 31;
    int result = 1;
    result = prime * result + ((actions == null) ? 0 : actions.hashCode());
    result = prime * result + ((assertion == null) ? 0 : assertion.hashCode());
    result = prime * result + ((assumptions == null) ? 0 : assumptions.hashCode());
    result = prime * result + ((followStateName == null) ? 0 : followStateName.hashCode());
    result = prime * result + ((trigger == null) ? 0 : trigger.hashCode());
    result =
        prime * result
            + ((violatedPropertyDescription == null) ? 0 : violatedPropertyDescription.hashCode());
    return result;
  }

  @Override
  public boolean equals(Object obj) {
    if (this == obj) {
      return true;
    }
    if (obj == null) {
      return false;
    }
    if (getClass() != obj.getClass()) {
      return false;
    }
    AutomatonTransition other = (AutomatonTransition) obj;
    if (actions == null) {
      if (other.actions != null) {
        return false;
      }
    } else if (!actions.equals(other.actions)) {
      return false;
    }
    if (assertion == null) {
      if (other.assertion != null) {
        return false;
      }
    } else if (!assertion.equals(other.assertion)) {
      return false;
    }
    if (assumptions == null) {
      if (other.assumptions != null) {
        return false;
      }
    } else if (!assumptions.equals(other.assumptions)) {
      return false;
    }
    if (followStateName == null) {
      if (other.followStateName != null) {
        return false;
      }
    } else if (!followStateName.equals(other.followStateName)) {
      return false;
    }
    if (trigger == null) {
      if (other.trigger != null) {
        return false;
      }
    } else if (!trigger.equals(other.trigger)) {
      return false;
    }
    if (violatedPropertyDescription == null) {
      if (other.violatedPropertyDescription != null) {
        return false;
      }
    } else if (!violatedPropertyDescription.equals(other.violatedPropertyDescription)) {
      return false;
    }
    return true;
  }

  /**
   * Resolves the follow-state relation for this transition.
   */
  void setFollowState(Map<String, AutomatonInternalState> pAllStates) throws InvalidAutomatonException {
    if (followState == null) {
      followState = pAllStates.get(followStateName);

      if (followState == null) {
        throw new InvalidAutomatonException("No Follow-State with name " + followStateName + " found.");
      }
    }
  }

  /** Determines if this Transition matches on the current State of the CPA.
   * This might return a <code>MaybeBoolean.MAYBE</code> value if the method cannot determine if the transition matches.
   * In this case more information (e.g. more AbstractStates of other CPAs) are needed.
   */
  public ResultValue<Boolean> match(AutomatonExpressionArguments pArgs) throws CPATransferException {
    return trigger.eval(pArgs);
  }

  /**
   * Checks if all assertions of this transition are fulfilled
   * in the current configuration of the automaton this method is called.
   */
  public ResultValue<Boolean> assertionsHold(AutomatonExpressionArguments pArgs) throws CPATransferException {
    return assertion.eval(pArgs);
  }

  /**
   * Executes all actions of this transition in the order which is defined in the automaton definition file.
   */
  public void executeActions(AutomatonExpressionArguments pArgs) throws CPATransferException {
    for (AutomatonAction action : actions) {
      ResultValue<?> res = action.eval(pArgs);
      if (res.canNotEvaluate()) {
        pArgs.getLogger().log(Level.SEVERE, res.getFailureMessage() + " in " + res.getFailureOrigin());
      }
    }
    if (pArgs.getLogMessage() != null && pArgs.getLogMessage().length() > 0) {
      pArgs.getLogger().log(Level.INFO, pArgs.getLogMessage());
      pArgs.clearLogMessage();
    }
  }

  /** Returns if the actions of this transiton can be executed on these AutomatonExpressionArguments.
   * If false is returned more Information is needed (probably more AbstractStates from other CPAs).
   */
  public boolean canExecuteActionsOn(AutomatonExpressionArguments pArgs) throws CPATransferException {
    for (AutomatonAction action : actions) {
      if (! action.canExecuteOn(pArgs)) {
        return false;
      }
    }
    return true;
  }

  /**
   * returns null if setFollowState() was not called or no followState with appropriate name was found.
   */
  public AutomatonInternalState getFollowState() {
    return followState;
  }

  public AutomatonBoolExpr getTrigger() {
    return trigger;
  }

  public String getViolatedPropertyDescription(AutomatonExpressionArguments pArgs) {
    if (violatedPropertyDescription == null) {
      if (getFollowState().isTarget()) {
          return getFollowState().getName();
      }
      return null;
    }
    return violatedPropertyDescription.eval(pArgs).getValue();
  }

  @Override
  public String toString() {
    StringBuilder sb = new StringBuilder();
    sb.append(trigger);
    sb.append(" -> ");
    if (!assertion.equals(AutomatonBoolExpr.TRUE)) {
      sb.append("ASSERT ");
      sb.append(assertion);
      sb.append(" ");
    }
    if (!assumptions.isEmpty()) {
      sb.append("ASSUME {");
      sb.append(
          Joiner.on("; ").join(Collections2.transform(assumptions, AExpression::toASTString)));
      sb.append("} ");
    }
    if (!actions.isEmpty()) {
      Joiner.on(" ").appendTo(sb, actions);
      sb.append(" ");
    }
    return sb.toString();
  }

  /**
   * Returns true if this Transition fulfills the requirements of an ObserverTransition (does not use MODIFY or STOP).
   */
  boolean meetsObserverRequirements() {
    // assert followstate != BOTTOM
    if (this.followState.equals(AutomatonInternalState.BOTTOM)) {
      return false;
    }
    // actions are not MODIFY actions
    for (AutomatonAction action : this.actions) {
      if ((action instanceof CPAModification)) {
        return false;
      }
    }
    return true;
  }

  public ImmutableList<AExpression> getAssumptions(
      CFAEdge pEdge, LogManager pLogger, MachineModel pMachineModel) {
    ImmutableList.Builder<AExpression> builder = ImmutableList.builder();
    for (AExpression assumption : assumptions) {
      Optional<AExpression> resolved = tryResolve(assumption, pEdge, pLogger, pMachineModel);
      if (resolved.isPresent()) {
        builder.add(resolved.get());
      }
    }
    return builder.build();
  }

  private Optional<AExpression> tryResolve(
      AExpression pAssumption, CFAEdge pEdge, LogManager pLogger, MachineModel pMachineModel) {
    CBinaryExpressionBuilder binExpBuilder = new CBinaryExpressionBuilder(pMachineModel, pLogger);
    Substitution substitution =
        new Substitution() {

          @Override
          public CExpression substitute(CExpression pExpression) throws SubstitutionException {
            if (!(pExpression instanceof CIdExpression)) {
              return pExpression;
            }
            CIdExpression idExpression = (CIdExpression) pExpression;
            if (!CProgramScope.isArtificialFunctionReturnVariable(idExpression)) {
              return pExpression;
            }
            String functionName = CProgramScope.getFunctionNameOfArtificialReturnVar(idExpression);
            if (pEdge instanceof AStatementEdge) {
              AStatement statement = ((AStatementEdge) pEdge).getStatement();
              if (statement instanceof AFunctionCallAssignmentStatement) {
                AFunctionCallAssignmentStatement functionCallAssignment =
                    (AFunctionCallAssignmentStatement) statement;
                AExpression functionNameExpression =
                    functionCallAssignment.getFunctionCallExpression().getFunctionNameExpression();
                if (functionNameExpression instanceof AIdExpression
                    && ((AIdExpression) functionNameExpression).getName().equals(functionName)) {
                  return (CExpression) functionCallAssignment.getLeftHandSide();
                }
              }
            }
            throw new ExpressionSubstitution.SubstitutionException(
                "Cannot substitute function return variable: Not a call to " + functionName);
          }
        };
    if (pAssumption instanceof CExpression) {
      try {
        CExpression assumption = (CExpression) pAssumption;
        return Optional.of(ExpressionSubstitution.applySubstitution(assumption, substitution, binExpBuilder));
      } catch (SubstitutionException e) {
        return Optional.empty();
      }
    }
    return Optional.of(pAssumption);
  }

  public ExpressionTree<AExpression> getCandidateInvariants() {
    return candidateInvariants;
  }

  public boolean isTransitionWithAssumptions() {
    return assumptions.size() > 0;
  }

  public boolean nontriviallyMatches(final CFAEdge pEdge, final LogManager pLogger) {
    if (trigger != AutomatonBoolExpr.TRUE) {
      try {
        ResultValue<Boolean> match =
            trigger.eval(new AutomatonExpressionArguments(null, null, null, pEdge, pLogger));
        // be conservative and also return true if trigger cannot be evaluated
        return match.canNotEvaluate() || match.getValue();
      } catch (CPATransferException e) {
        // be conservative and assume that it would match
        return true;
      }
    }
    return false;
  }
}<|MERGE_RESOLUTION|>--- conflicted
+++ resolved
@@ -59,7 +59,7 @@
  * A transition in the automaton implements one of the pattern matching methods.
  * This determines if the transition matches on a certain {@link CFAEdge}.
  */
-public class AutomatonTransition {
+class AutomatonTransition {
 
   // The order of triggers, assertions and (more importantly) actions is preserved by the parser.
 
@@ -127,74 +127,37 @@
       followState = pFollowState;
     }
 
-<<<<<<< HEAD
-    public Builder withAssertion(AutomatonBoolExpr pAssertion) {
+    Builder withAssertion(AutomatonBoolExpr pAssertion) {
       this.assertions = ImmutableList.of(pAssertion);
       return this;
     }
-=======
-  public AutomatonTransition(
-      AutomatonBoolExpr pTrigger,
-      List<AutomatonBoolExpr> pAssertions,
-      List<AExpression> pAssumptions,
-      List<AutomatonAction> pActions,
-      AutomatonInternalState pFollowState) {
-
-    this(
-        pTrigger,
-        pAssertions,
-        pAssumptions,
-        ExpressionTrees.<AExpression>getTrue(),
-        pActions,
-        pFollowState.getName(),
-        pFollowState,
-        null);
-  }
-
-  public AutomatonTransition(
-      AutomatonBoolExpr pTrigger,
-      List<AutomatonBoolExpr> pAssertions,
-      List<AExpression> pAssumptions,
-      List<AutomatonAction> pActions,
-      String pFollowStateName) {
-    this(
-        pTrigger,
-        pAssertions,
-        pAssumptions,
-        ExpressionTrees.<AExpression>getTrue(),
-        pActions,
-        pFollowStateName,
-        null,
-        null);
-  }
->>>>>>> a6236b08
-
-    public Builder withAssertions(List<AutomatonBoolExpr> pAssertions) {
+
+    Builder withAssertions(List<AutomatonBoolExpr> pAssertions) {
       this.assertions = pAssertions;
       return this;
     }
 
-    public Builder withAssumptions(List<AExpression> pAssumptions) {
+    Builder withAssumptions(List<AExpression> pAssumptions) {
       this.assumptions = pAssumptions;
       return this;
     }
 
-    public Builder withActions(List<AutomatonAction> pActions) {
+    Builder withActions(List<AutomatonAction> pActions) {
       this.actions = pActions;
       return this;
     }
 
-    public Builder withCandidateInvariants(ExpressionTree<AExpression> pCandidateInvariants) {
+    Builder withCandidateInvariants(ExpressionTree<AExpression> pCandidateInvariants) {
       this.candidateInvariants = pCandidateInvariants;
       return this;
     }
 
-    public Builder withViolatedPropertyDescription(@Nullable StringExpression pViolatedPropertyDescription) {
+    Builder withViolatedPropertyDescription(StringExpression pViolatedPropertyDescription) {
       this.violatedPropertyDescription = pViolatedPropertyDescription;
       return this;
     }
 
-    public AutomatonTransition build() {
+    AutomatonTransition build() {
       return new AutomatonTransition(
           trigger,
           assertions,
@@ -223,8 +186,8 @@
       AutomatonBoolExpr pTrigger,
       List<AutomatonBoolExpr> pAssertions,
       List<AExpression> pAssumptions,
+      ExpressionTree<AExpression> pCandidateInvariants,
       List<AutomatonAction> pActions,
-      ExpressionTree<AExpression> pCandidateInvariants,
       String pFollowStateName,
       AutomatonInternalState pFollowState,
       StringExpression pViolatedPropertyDescription) {
