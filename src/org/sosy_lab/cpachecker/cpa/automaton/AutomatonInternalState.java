--- conflicted
+++ resolved
@@ -38,18 +38,13 @@
   private final int stateId = idGenerator.getFreshId();
 
   /** State representing BOTTOM */
-<<<<<<< HEAD
   public static final AutomatonInternalState BOTTOM =
-      new AutomatonInternalState("_predefinedState_BOTTOM", Collections.emptyList());
-=======
-  static final AutomatonInternalState BOTTOM =
       new AutomatonInternalState("_predefinedState_BOTTOM", Collections.emptyList()) {
         @Override
         public String toString() {
           return "STOP";
         }
       };
->>>>>>> d7e9f636
 
   /** Error State */
   static final AutomatonInternalState ERROR =
@@ -91,7 +86,7 @@
   /** Name of this State.  */
   private final String name;
 
-  /** Outgoing transitions of this state. */
+  /** Outgoing transitions of this state.  */
   private final ImmutableList<AutomatonTransition> transitions;
 
   private final boolean mIsTarget;
