--- conflicted
+++ resolved
@@ -128,8 +128,6 @@
 
     return sum;
   }
-<<<<<<< HEAD
-=======
 
   @Override
   public AbstractState getVariableReducedStateForProofChecking(AbstractState pExpandedState, Block pContext,
@@ -155,5 +153,4 @@
     }
     return new CompositeState(result);
   }
->>>>>>> 21982e81
 }