/*
 *  CPAchecker is a tool for configurable software verification.
 *  This file is part of CPAchecker.
 *
 *  Copyright (C) 2007-2012  Dirk Beyer
 *  All rights reserved.
 *
 *  Licensed under the Apache License, Version 2.0 (the "License");
 *  you may not use this file except in compliance with the License.
 *  You may obtain a copy of the License at
 *
 *      http://www.apache.org/licenses/LICENSE-2.0
 *
 *  Unless required by applicable law or agreed to in writing, software
 *  distributed under the License is distributed on an "AS IS" BASIS,
 *  WITHOUT WARRANTIES OR CONDITIONS OF ANY KIND, either express or implied.
 *  See the License for the specific language governing permissions and
 *  limitations under the License.
 *
 *
 *  CPAchecker web page:
 *    http://cpachecker.sosy-lab.org
 */
package org.sosy_lab.cpachecker.cpa.composite;

import java.util.Iterator;

import org.sosy_lab.cpachecker.core.interfaces.AbstractState;
import org.sosy_lab.cpachecker.core.interfaces.MergeOperator;
import org.sosy_lab.cpachecker.core.interfaces.Precision;
import org.sosy_lab.cpachecker.exceptions.CPAException;

import com.google.common.collect.ImmutableList;

/**
 * Provides a MergeOperator implementation that just delegates to the component
 * CPAs without any further logic.
 */
public class CompositeMergePlainOperator implements MergeOperator{

  private final ImmutableList<MergeOperator> mergeOperators;

  public CompositeMergePlainOperator(ImmutableList<MergeOperator> mergeOperators)
  {
    this.mergeOperators = mergeOperators;
  }

  @Override
<<<<<<< HEAD
  public AbstractState merge(AbstractState element1,
                               AbstractState element2,
                               Precision precision) throws CPAException {
=======
  public AbstractState merge(AbstractState successorState,
                               AbstractState reachedState,
                               Precision precision) throws CPAException, InterruptedException {
>>>>>>> 30d65383

    // Merge Sep Code
    CompositeState comp1 = (CompositeState) element1;
    CompositeState comp2 = (CompositeState) element2;
    CompositePrecision prec = (CompositePrecision) precision;

    assert(comp1.getNumberOfStates() == comp2.getNumberOfStates());

    ImmutableList.Builder<AbstractState> mergedElements = ImmutableList.builder();
    Iterator<AbstractState> iter1 = comp1.getWrappedStates().iterator();
    Iterator<AbstractState> iter2 = comp2.getWrappedStates().iterator();
    Iterator<Precision> precIter = prec.getPrecisions().iterator();

    boolean identicElements = true;
    for (MergeOperator mergeOp : mergeOperators) {
      AbstractState absElem1 = iter1.next();
      AbstractState absElem2 = iter2.next();
      AbstractState merged = mergeOp.merge(absElem1, absElem2, precIter.next());

      if (merged != absElem2) {
        identicElements = false;
      }
      mergedElements.add (merged);
    }

    if (identicElements) {
      return element2;
    } else {
      return new CompositeState(mergedElements.build());
    }
  }
}<|MERGE_RESOLUTION|>--- conflicted
+++ resolved
@@ -2,7 +2,7 @@
  *  CPAchecker is a tool for configurable software verification.
  *  This file is part of CPAchecker.
  *
- *  Copyright (C) 2007-2012  Dirk Beyer
+ *  Copyright (C) 2007-2013  Dirk Beyer
  *  All rights reserved.
  *
  *  Licensed under the Apache License, Version 2.0 (the "License");
@@ -36,54 +36,47 @@
  * Provides a MergeOperator implementation that just delegates to the component
  * CPAs without any further logic.
  */
-public class CompositeMergePlainOperator implements MergeOperator{
+public class CompositeMergePlainOperator implements MergeOperator {
 
   private final ImmutableList<MergeOperator> mergeOperators;
 
-  public CompositeMergePlainOperator(ImmutableList<MergeOperator> mergeOperators)
-  {
+  public CompositeMergePlainOperator(ImmutableList<MergeOperator> mergeOperators) {
     this.mergeOperators = mergeOperators;
   }
 
   @Override
-<<<<<<< HEAD
-  public AbstractState merge(AbstractState element1,
-                               AbstractState element2,
-                               Precision precision) throws CPAException {
-=======
   public AbstractState merge(AbstractState successorState,
                                AbstractState reachedState,
                                Precision precision) throws CPAException, InterruptedException {
->>>>>>> 30d65383
 
     // Merge Sep Code
-    CompositeState comp1 = (CompositeState) element1;
-    CompositeState comp2 = (CompositeState) element2;
-    CompositePrecision prec = (CompositePrecision) precision;
+    CompositeState compSuccessorState = (CompositeState) successorState;
+    CompositeState compReachedState   = (CompositeState) reachedState;
+    CompositePrecision compPrecision  = (CompositePrecision) precision;
 
-    assert(comp1.getNumberOfStates() == comp2.getNumberOfStates());
+    assert (compSuccessorState.getNumberOfStates() == compReachedState.getNumberOfStates());
 
-    ImmutableList.Builder<AbstractState> mergedElements = ImmutableList.builder();
-    Iterator<AbstractState> iter1 = comp1.getWrappedStates().iterator();
-    Iterator<AbstractState> iter2 = comp2.getWrappedStates().iterator();
-    Iterator<Precision> precIter = prec.getPrecisions().iterator();
+    ImmutableList.Builder<AbstractState> mergedStates = ImmutableList.builder();
+    Iterator<AbstractState> iter1 = compSuccessorState.getWrappedStates().iterator();
+    Iterator<AbstractState> iter2 = compReachedState.getWrappedStates().iterator();
+    Iterator<Precision> iterPrec  = compPrecision.getPrecisions().iterator();
 
-    boolean identicElements = true;
+    boolean identicalStates = true;
     for (MergeOperator mergeOp : mergeOperators) {
-      AbstractState absElem1 = iter1.next();
-      AbstractState absElem2 = iter2.next();
-      AbstractState merged = mergeOp.merge(absElem1, absElem2, precIter.next());
+      AbstractState absSuccessorState = iter1.next();
+      AbstractState absReachedState   = iter2.next();
+      AbstractState mergedState       = mergeOp.merge(absSuccessorState, absReachedState, iterPrec.next());
 
-      if (merged != absElem2) {
-        identicElements = false;
+      if (mergedState != absReachedState) {
+        identicalStates = false;
       }
-      mergedElements.add (merged);
+      mergedStates.add(mergedState);
     }
 
-    if (identicElements) {
-      return element2;
+    if (identicalStates) {
+      return reachedState;
     } else {
-      return new CompositeState(mergedElements.build());
+      return new CompositeState(mergedStates.build());
     }
   }
 }