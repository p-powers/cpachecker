--- conflicted
+++ resolved
@@ -272,15 +272,11 @@
   }
 
   public UsagePoint createUsagePoint() {
-<<<<<<< HEAD
     return new UsagePoint(getCompatibleNodes(), core.accessType);
   }
-=======
-    List<CompatibleNode> nodes =
+
+  List<CompatibleNode> getCompatibleNodes() {
+    return
         transformedImmutableListCopy(compatibleStates, CompatibleState::getCompatibleNode);
->>>>>>> 13ada50c
-
-  List<CompatibleNode> getCompatibleNodes() {
-    return from(compatibleStates).transform(CompatibleState::getCompatibleNode).toList();
   }
 }