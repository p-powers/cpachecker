/*
 *  CPAchecker is a tool for configurable software verification.
 *  This file is part of CPAchecker.
 *
 *  Copyright (C) 2007-2014  Dirk Beyer
 *  All rights reserved.
 *
 *  Licensed under the Apache License, Version 2.0 (the "License");
 *  you may not use this file except in compliance with the License.
 *  You may obtain a copy of the License at
 *
 *      http://www.apache.org/licenses/LICENSE-2.0
 *
 *  Unless required by applicable law or agreed to in writing, software
 *  distributed under the License is distributed on an "AS IS" BASIS,
 *  WITHOUT WARRANTIES OR CONDITIONS OF ANY KIND, either express or implied.
 *  See the License for the specific language governing permissions and
 *  limitations under the License.
 *
 *
 *  CPAchecker web page:
 *    http://cpachecker.sosy-lab.org
 */
package org.sosy_lab.cpachecker.cpa.bam;

import static org.sosy_lab.cpachecker.util.AbstractStates.*;

import java.util.ArrayList;
import java.util.Collection;
import java.util.Collections;
import java.util.HashMap;
import java.util.HashSet;
import java.util.List;
import java.util.Map;
import java.util.Set;
import java.util.Stack;
import java.util.logging.Level;

import org.sosy_lab.common.Pair;
import org.sosy_lab.common.configuration.Configuration;
import org.sosy_lab.common.configuration.InvalidConfigurationException;
import org.sosy_lab.common.configuration.Option;
import org.sosy_lab.common.configuration.Options;
import org.sosy_lab.common.log.LogManager;
import org.sosy_lab.common.time.Timer;
import org.sosy_lab.common.Triple;
import org.sosy_lab.cpachecker.cfa.blocks.Block;
import org.sosy_lab.cpachecker.cfa.blocks.BlockPartitioning;
import org.sosy_lab.cpachecker.cfa.model.CFAEdge;
import org.sosy_lab.cpachecker.cfa.model.CFANode;
import org.sosy_lab.cpachecker.cfa.model.FunctionEntryNode;
import org.sosy_lab.cpachecker.core.ShutdownNotifier;
import org.sosy_lab.cpachecker.core.algorithm.CPAAlgorithm;
import org.sosy_lab.cpachecker.core.algorithm.CPAAlgorithm.CPAAlgorithmFactory;
import org.sosy_lab.cpachecker.core.interfaces.AbstractState;
import org.sosy_lab.cpachecker.core.interfaces.Precision;
import org.sosy_lab.cpachecker.core.interfaces.Reducer;
import org.sosy_lab.cpachecker.core.interfaces.TransferRelation;
import org.sosy_lab.cpachecker.core.interfaces.pcc.ProofChecker;
import org.sosy_lab.cpachecker.core.reachedset.ReachedSet;
import org.sosy_lab.cpachecker.core.reachedset.ReachedSetFactory;
import org.sosy_lab.cpachecker.cpa.arg.ARGPath;
import org.sosy_lab.cpachecker.cpa.arg.ARGReachedSet;
import org.sosy_lab.cpachecker.cpa.arg.ARGState;
import org.sosy_lab.cpachecker.cpa.callstack.CallstackState;
import org.sosy_lab.cpachecker.exceptions.CPAException;
import org.sosy_lab.cpachecker.exceptions.CPATransferException;
import org.sosy_lab.cpachecker.util.AbstractStates;
import org.sosy_lab.cpachecker.util.CFAUtils;

import com.google.common.collect.HashMultimap;
import com.google.common.collect.Iterables;
import com.google.common.collect.Multimap;

public class BAMTransferRelation implements TransferRelation {

  @Options
  static class PCCInformation {

    @Option(name = "pcc.proofgen.doPCC", description = "")
    private boolean doPCC = false;

    private static PCCInformation instance = null;

    private PCCInformation(Configuration pConfig) throws InvalidConfigurationException {
      pConfig.inject(this);
    }

    public static void instantiate(Configuration pConfig) throws InvalidConfigurationException {
      instance = new PCCInformation(pConfig);
    }

    public static boolean isPCCEnabled() {
      return instance.doPCC;
    }

  }

  private final BAMCache argCache;

  final Map<AbstractState, ReachedSet> abstractStateToReachedSet = new HashMap<>();
  final Map<AbstractState, AbstractState> expandedToReducedCache = new HashMap<>();

  private Block currentBlock;
  private BlockPartitioning partitioning;
  private int depth = 0;
  private final List<Triple<AbstractState, Precision, Block>> stack = new ArrayList<>();

  private final LogManager logger;
  private final CPAAlgorithmFactory algorithmFactory;
  private final TransferRelation wrappedTransfer;
  private final ReachedSetFactory reachedSetFactory;
  private final Reducer wrappedReducer;
  private final BAMCPA bamCPA;
  private final ProofChecker wrappedProofChecker;

  private Map<AbstractState, Precision> forwardPrecisionToExpandedPrecision;
  private Map<Pair<ARGState, Block>, Collection<ARGState>> correctARGsForBlocks = null;

  //Stats
  int maxRecursiveDepth = 0;

  final Timer recomputeARTTimer = new Timer();
  final Timer removeCachedSubtreeTimer = new Timer();
  final Timer removeSubtreeTimer = new Timer();

  boolean breakAnalysis = false;

  public BAMTransferRelation(Configuration pConfig, LogManager pLogger, BAMCPA bamCpa,
                             ProofChecker wrappedChecker, BAMCache cache,
      ReachedSetFactory pReachedSetFactory, ShutdownNotifier pShutdownNotifier) throws InvalidConfigurationException {
    logger = pLogger;
    algorithmFactory = new CPAAlgorithmFactory(bamCpa, logger, pConfig, pShutdownNotifier);
    reachedSetFactory = pReachedSetFactory;
    wrappedTransfer = bamCpa.getWrappedCpa().getTransferRelation();
    wrappedReducer = bamCpa.getReducer();
    PCCInformation.instantiate(pConfig);
    bamCPA = bamCpa;
    wrappedProofChecker = wrappedChecker;
    argCache = cache;

    assert wrappedReducer != null;
  }


  void setForwardPrecisionToExpandedPrecision(
      Map<AbstractState, Precision> pForwardPrecisionToExpandedPrecision) {
    forwardPrecisionToExpandedPrecision = pForwardPrecisionToExpandedPrecision;
  }

  void setBlockPartitioning(BlockPartitioning pManager) {
    partitioning = pManager;
    currentBlock = partitioning.getMainBlock();
  }

  public BlockPartitioning getBlockPartitioning() {
    assert partitioning != null;
    return partitioning;
  }

  @Override
  public Collection<? extends AbstractState> getAbstractSuccessors(
          final AbstractState pState, final Precision pPrecision, final CFAEdge edge)
          throws CPATransferException, InterruptedException {
    final Collection<? extends AbstractState> successors = getAbstractSuccessorsWithoutWrapping(pState, pPrecision, edge);
    return attachAdditionalInfoToCallNodes(successors);
  }

  private Collection<? extends AbstractState> getAbstractSuccessorsWithoutWrapping(
            final AbstractState pState, final Precision pPrecision, final CFAEdge edge)
    throws CPATransferException, InterruptedException {

    forwardPrecisionToExpandedPrecision.clear();

    if (edge != null) {
      // TODO when does this happen?
      return getAbstractSuccessors0(pState, pPrecision, edge);
    }

    CFANode node = extractLocation(pState);

    if (!partitioning.isCallNode(node)) {
      // the easy case: we are in the middle of a block, so just forward to wrapped CPAs
      List<AbstractState> result = new ArrayList<>();
      for (CFAEdge e : CFAUtils.leavingEdges(node)) {
        result.addAll(getAbstractSuccessors0(pState, pPrecision, e));
      }
      return result;
    }

    if (((ARGState)pState).getParents().isEmpty()) {
      // we have already started a new block, so forward directly to wrappedTransfer
      return wrappedTransfer.getAbstractSuccessors(pState, pPrecision, null); // edge is null
    }

    if (isHeadOfMainFunction(node)) {
      // skip main function, TODO Why?
      // TODO already handled in IF-block some lines above?
      return wrappedTransfer.getAbstractSuccessors(pState, pPrecision, null); // edge is null
    }

    // we are a the entryNode of a new block, so we have to start a recursive analysis
    return doRecursiveAnalysis(pState, pPrecision, node);
  }

  private boolean stackContainsCoveringLevel(final List<Triple<AbstractState, Precision, Block>> stack,
                                final Triple<AbstractState, Precision, Block> currentLevel)
      throws CPATransferException, InterruptedException {
    try {
      for (Triple<AbstractState, Precision, Block> level : stack) {
        if (level.getThird() == currentLevel.getThird()
                && bamCPA.isCoveredBy(currentLevel.getFirst(), level.getFirst())) {
          // previously reached state contains 'less' information, it is a super-state of the current state.
          // Thus we would have an endless recursion (with current ).
          // TODO how to compare precisions? equality would be enough
          return true;
        }
      }
      return false;
    } catch (CPAException e) {
      throw new CPATransferException(e.getMessage());
    }
  }

  /** Analyse block, return expanded exit-states. */
  private Collection<AbstractState> analyseBlockAndExpand(
          final AbstractState entryState, final Precision precision, final Block outerSubtree,
          final AbstractState reducedInitialState, final Precision reducedInitialPrecision)
          throws CPATransferException, InterruptedException {

    final Collection<Pair<AbstractState, Precision>> reducedResult =
            getReducedResult(entryState, reducedInitialState, reducedInitialPrecision);

    logger.log(Level.FINER, "Analysis of block ", depth--, "finished");
    logger.log(Level.ALL, "Resulting states:", reducedResult);

    addBlockAnalysisInfo(reducedInitialState);

    if (breakAnalysis) {
      // analysis aborted, so lets abort here too
      // TODO why return element?
      assert reducedResult.size() == 1;
      return Collections.singleton(Iterables.getOnlyElement(reducedResult).getFirst());
    }

    logger.log(Level.FINEST, "Expanding states", reducedResult);
    final Collection<AbstractState> expandedReturnStates = expandResultStates(reducedResult, outerSubtree, entryState, precision);
    logger.log(Level.ALL, "Expanded results:", expandedReturnStates);

    return expandedReturnStates;
  }

  /** Get reduced exit-states for a block. If possible, cached information is used. */
  private Collection<Pair<AbstractState, Precision>> getReducedResult(
          final AbstractState initialState,
          final AbstractState reducedInitialState, final Precision reducedInitialPrecision)
          throws RecursiveAnalysisFailedException, InterruptedException {

    final Collection<Pair<AbstractState, Precision>> reducedResult;

    // try to get previously computed element from cache
    final Pair<ReachedSet, Collection<AbstractState>> pair =
            argCache.get(reducedInitialState, reducedInitialPrecision, currentBlock);
    ReachedSet reached = pair.getFirst();
    final Collection<AbstractState> returnStates = pair.getSecond();

    if (returnStates != null) {
      assert reached != null;
      // cache hit, return element from cache
      logger.log(Level.FINEST, "Cache hit");
      reducedResult = imbueAbstractStatesWithPrecision(reached, returnStates);

    } else {
      if (reached == null) {
        // we have not even cached a partly computed reach-set,
        // so we must compute the subgraph specification from scratch
        reached = createInitialReachedSet(reducedInitialState, reducedInitialPrecision);
        argCache.put(reducedInitialState, reducedInitialPrecision, currentBlock, reached);
        logger.log(Level.FINEST, "Cache miss: starting recursive CPAAlgorithm with new initial reached-set.");
      } else {
        logger.log(Level.FINEST, "Partial cache hit: starting recursive CPAAlgorithm with partial reached-set.");
      }

      try {
        reducedResult = performCompositeAnalysisWithCPAAlgorithm(reached, reducedInitialState, reducedInitialPrecision);
      } catch (CPAException e) {
        throw new RecursiveAnalysisFailedException(e);
      }
    }

    abstractStateToReachedSet.put(initialState, reached);

    return reducedResult;
  }

  /** Reconstruct the resulting state from root-, entry- and expanded-state.
   * Also cleanup and update the ARG with the new build state. */
  private AbstractState getRebuildState(final AbstractState rootState, final AbstractState entryState, final AbstractState expandedState) {
    logger.log(Level.FINEST, "rebuilding state with root state", rootState);
    logger.log(Level.FINEST, "rebuilding state with expanded state", expandedState);
    final AbstractState rebuildState = wrappedReducer.rebuildStateAfterFunctionCall(rootState, expandedState);
    logger.log(Level.FINEST, "rebuilding finished with state", rebuildState);

    // in the ARG of the outer block we have now the connection "rootState <-> expandedState"
    assert ((ARGState)expandedState).getChildren().isEmpty() && ((ARGState)expandedState).getParents().size() == 1:
        "unexpected expanded state: " + expandedState;
    assert ((ARGState)entryState).getChildren().contains(expandedState):
        "successor of entry state " +  entryState + " must be expanded state " + expandedState;

    // we replace this connection with "rootState <-> rebuildState"
    ((ARGState)expandedState).removeFromARG();
    ((ARGState)rebuildState).addParent((ARGState)entryState);

    // also clean up local data structures
    assert expandedToReducedCache.containsKey(expandedState) : "expanded state should be part of the cache: " + expandedState;
    final AbstractState reducedState = expandedToReducedCache.remove(expandedState);
    expandedToReducedCache.put(rebuildState, reducedState);

    assert forwardPrecisionToExpandedPrecision.containsKey(expandedState) : "expanded state should map to some precision: " + expandedState;
    final Precision expandedPrecision = forwardPrecisionToExpandedPrecision.remove(expandedState);
    forwardPrecisionToExpandedPrecision.put(rebuildState, expandedPrecision);

    return rebuildState;
  }

  /** Enters a new block and performs a new analysis or returns result from cache. */
  private Collection<? extends AbstractState> doRecursiveAnalysis(
          final AbstractState initialState, final Precision pPrecision, final CFANode node)
          throws CPATransferException, InterruptedException  {

    //Create ReachSet with node as initial element (+ add corresponding Location+CallStackElement)
    //do an CPA analysis to get the complete reachset
    //if lastElement is error State
    // -> return lastElement and break at precision adjustment
    //else
    // -> compute which states refer to return nodes
    // -> return these states as successor
    // -> cache the result

    logger.log(Level.FINER, "Starting recursive analysis of depth", ++depth);
    logger.log(Level.ALL, "Starting state:", initialState);
    maxRecursiveDepth = Math.max(depth, maxRecursiveDepth);

    final Block outerSubtree = currentBlock;
    currentBlock = partitioning.getBlockForCallNode(node);

    logger.log(Level.FINEST, "Reducing state", initialState);
    final AbstractState reducedInitialState = wrappedReducer.getVariableReducedState(initialState, currentBlock, node);
    final Precision reducedInitialPrecision = wrappedReducer.getVariableReducedPrecision(pPrecision, currentBlock);

    final Collection<? extends AbstractState> resultStates;

    assert !((ARGState)initialState).getParents().isEmpty();

    if (!(node instanceof FunctionEntryNode)) {
      // block is a loop-block
      resultStates = analyseBlockAndExpand(initialState, pPrecision, outerSubtree, reducedInitialState, reducedInitialPrecision);

<<<<<<< HEAD
    } else {
      // function-entry and old block --> begin new block
      // TODO match only recursive function, not all functions

      // get the rootState, that is the abstract state of the functioncall.
      final CallstackState callstackState = extractStateByType(initialState, CallstackState.class);
      final CFANode rootNode = callstackState.getCallNode();
      Collection<ARGState> possibleRootStates = ((ARGState)initialState).getParents();
      assert possibleRootStates.size() == 1 : "too many functioncalls: " + possibleRootStates;
      AbstractState rootState = possibleRootStates.iterator().next();

      final Triple<AbstractState, Precision, Block> currentLevel =
            Triple.of(reducedInitialState, reducedInitialPrecision, currentBlock);
=======
    logger.log(Level.FINEST, "Expanding states with initial state", pState);
    logger.log(Level.FINEST, "Expanding states", reducedResult);
>>>>>>> 04f0e598

      logger.log(Level.FINEST, "current Stack:", stack);
      logger.log(Level.FINEST, "new Level:", currentLevel);

      if (stackContainsCoveringLevel(stack, currentLevel)) {
        // if level is twice in stack, we have endless recursion.
        // with current knowledge we would never abort unrolling the recursion.
        // lets skip the function and return only a short "summary" of the function.
        logger.logf(Level.INFO, "recursion will cause endless unrolling (with current precision), " +
                "aborting call of function '%s'", rootNode.getFunctionName());

        // cleanup function-call-state, that was needed to determine the reduced state of currentLevel
        //((ARGState)initialState).removeFromARG();

        // skip function-call
        //FunctionSummaryEdge summaryEdge = rootNode.getLeavingSummaryEdge();
        //resultStates = wrappedTransfer.getAbstractSuccessors(rootState, pPrecision, summaryEdge);

        // if we have recursion, lets try the non-recursive path first.
        // either we prove the error and exit,
        // or we get a new refinement, that would not cause a covering stack-level.
        // TODO unroll at least once for special programs?
        resultStates = Collections.EMPTY_SET;

        // current location is "after" the function-return-edge.

      } else {
        // enter block of function-call and start recursive analysis
        stack.add(currentLevel);

        final Collection<AbstractState> expandedFunctionReturnStates = analyseBlockAndExpand(
                initialState, pPrecision, outerSubtree, reducedInitialState, reducedInitialPrecision);

        if (breakAnalysis) {
          // analysis aborted, so lets abort here too
          // TODO why return element?
          assert expandedFunctionReturnStates.size() == 1;
          return expandedFunctionReturnStates;
        }

        // TODO rebuild only if there is recursion
        final Collection<AbstractState> rebuildStates = new ArrayList<>(expandedFunctionReturnStates.size());
        for (final AbstractState expandedState : expandedFunctionReturnStates) {
          rebuildStates.add(getRebuildState(rootState, initialState, expandedState));
        }
        resultStates = rebuildStates;

        final Triple<AbstractState, Precision, Block> lastLevel = stack.remove(stack.size() - 1);
        assert lastLevel.equals(currentLevel);

        // current location is "before" the function-return-edge.
      }
    }

    currentBlock = outerSubtree;

    return resultStates;
  }

  private Collection<? extends AbstractState> getAbstractSuccessors0(AbstractState pElement, Precision pPrecision,
      CFAEdge edge) throws CPATransferException, InterruptedException {
    assert edge != null;

    CFANode currentNode = edge.getPredecessor();

    Block currentNodeBlock = partitioning.getBlockForReturnNode(currentNode);
    if (currentNodeBlock != null && !currentBlock.equals(currentNodeBlock)
        && currentNodeBlock.getNodes().contains(edge.getSuccessor())) {
      // we are not analyzing the block corresponding to currentNode (currentNodeBlock),
      // but the currentNodeBlock is inside of this block,
      // avoid a reanalysis
      return Collections.emptySet();
    }

    if (currentBlock.isReturnNode(currentNode) && !currentBlock.getNodes().contains(edge.getSuccessor())) {
      // do not perform analysis beyond the current block
      return Collections.emptySet();
    }
    return wrappedTransfer.getAbstractSuccessors(pElement, pPrecision, edge);
  }


  static boolean isHeadOfMainFunction(CFANode currentNode) {
    return currentNode instanceof FunctionEntryNode && currentNode.getNumEnteringEdges() == 0;
  }

  private List<AbstractState> expandResultStates(
          final Collection<Pair<AbstractState, Precision>> reducedResult,
          final Block outerSubtree, final AbstractState state, final Precision precision) {
    final List<AbstractState> expandedResult = new ArrayList<>(reducedResult.size());
    for (Pair<AbstractState, Precision> reducedPair : reducedResult) {
      AbstractState reducedState = reducedPair.getFirst();
      Precision reducedPrecision = reducedPair.getSecond();

      AbstractState expandedState =
              wrappedReducer.getVariableExpandedState(state, currentBlock, reducedState);
      expandedToReducedCache.put(expandedState, reducedState);

      Precision expandedPrecision =
              wrappedReducer.getVariableExpandedPrecision(precision, outerSubtree, reducedPrecision);

      ((ARGState)expandedState).addParent((ARGState) state);
      expandedResult.add(expandedState);

      forwardPrecisionToExpandedPrecision.put(expandedState, expandedPrecision);
    }
    return expandedResult;
  }


  /** Analyse the block with a 'recursive' call to the CPAAlgorithm.
   * Then analyse the result and get the returnStates. */
  private Collection<Pair<AbstractState, Precision>> performCompositeAnalysisWithCPAAlgorithm(
          final ReachedSet reached, final AbstractState reducedInitialState, final Precision reducedInitialPrecision)
          throws InterruptedException, CPAException {

    // CPAAlgorithm is not re-entrant due to statistics
    final CPAAlgorithm algorithm = algorithmFactory.newInstance();
    algorithm.run(reached);

    // if the element is an error element
    final Collection<AbstractState> returnStates;
    final AbstractState lastState = reached.getLastState();
    if (isTargetState(lastState)) {
      //found a target state inside a recursive subgraph call
      //this needs to be propagated to outer subgraph (till main is reached)
      returnStates = Collections.singletonList(lastState);

    } else if (reached.hasWaitingState()) {
      //no target state, but waiting elements
      //analysis failed -> also break this analysis
      breakAnalysis = true;
      return Collections.singletonList(Pair.of(reducedInitialState, reducedInitialPrecision));
    } else {
      // get only those states, that are at block-exit.
      // in case of recursion, the block-exit-nodes might also appear in the middle of the block,
      // but the middle states have children, the exit-states have not.
      returnStates = new ArrayList<>();
      for (AbstractState returnState : AbstractStates.filterLocations(reached, currentBlock.getReturnNodes())) {
        if (((ARGState)returnState).getChildren().isEmpty()) {
          returnStates.add(returnState);
        }
      }
    }

    ARGState rootOfBlock = null;
    if (PCCInformation.isPCCEnabled()) {
      if (!(reached.getFirstState() instanceof ARGState)) {
        throw new CPATransferException("Cannot build proof, ARG, for BAM analysis.");
      }
      rootOfBlock = BAMARGUtils.copyARG((ARGState) reached.getFirstState());
    }
    argCache.put(reducedInitialState, reached.getPrecision(reached.getFirstState()),
                 currentBlock, returnStates, rootOfBlock);

    return imbueAbstractStatesWithPrecision(reached, returnStates);
  }

  private List<Pair<AbstractState, Precision>> imbueAbstractStatesWithPrecision(
      ReachedSet pReached, Collection<AbstractState> pElements) {
    List<Pair<AbstractState, Precision>> result = new ArrayList<>();
    for (AbstractState ele : pElements) {
      result.add(Pair.of(ele, pReached.getPrecision(ele)));
    }
    return result;
  }

  private Collection<? extends AbstractState> attachAdditionalInfoToCallNodes(
      Collection<? extends AbstractState> pSuccessors) {
    if (PCCInformation.isPCCEnabled()) {
      List<AbstractState> successorsWithExtendedInfo = new ArrayList<>(pSuccessors.size());
      for (AbstractState elem : pSuccessors) {
        if (!(elem instanceof ARGState)) { return pSuccessors; }
        if (!(elem instanceof BAMARGBlockStartState)) {
          successorsWithExtendedInfo.add(createAdditionalInfo((ARGState) elem));
        } else {
          successorsWithExtendedInfo.add(elem);
        }
      }
      return successorsWithExtendedInfo;
    }
    return pSuccessors;
  }

  protected AbstractState attachAdditionalInfoToCallNode(AbstractState pElem) {
    if (!(pElem instanceof BAMARGBlockStartState) && PCCInformation.isPCCEnabled() && pElem instanceof ARGState) { return createAdditionalInfo((ARGState) pElem); }
    return pElem;
  }

  private ARGState createAdditionalInfo(ARGState pElem) {
    CFANode node = AbstractStates.extractLocation(pElem);
    if (partitioning.isCallNode(node) && !partitioning.getBlockForCallNode(node).equals(currentBlock)) {
      BAMARGBlockStartState replaceWith = new BAMARGBlockStartState(pElem.getWrappedState(), null);
      replaceInARG(pElem, replaceWith);
      return replaceWith;
    }
    return pElem;
  }

  private void replaceInARG(ARGState toReplace, ARGState replaceWith) {
    if (toReplace.isCovered()) {
      replaceWith.setCovered(toReplace.getCoveringState());
    }
    toReplace.uncover();

    toReplace.replaceInARGWith(replaceWith);
  }

  private void addBlockAnalysisInfo(AbstractState pElement) throws CPATransferException {
    if (PCCInformation.isPCCEnabled()) {
      if (argCache.getLastAnalyzedBlock() == null || !(pElement instanceof BAMARGBlockStartState)) { throw new CPATransferException(
          "Cannot build proof, ARG, for BAM analysis."); }
      ((BAMARGBlockStartState) pElement).setAnalyzedBlock(argCache.getLastAnalyzedBlock());
    }
  }

  private ReachedSet createInitialReachedSet(AbstractState initialState, Precision initialPredicatePrecision) {
    ReachedSet reached = reachedSetFactory.create();
    reached.add(initialState, initialPredicatePrecision);
    return reached;
  }

  void removeSubtree(ARGReachedSet mainReachedSet, ARGPath pPath,
      ARGState element, List<Precision> pNewPrecisions,
      List<Class<? extends Precision>> pNewPrecisionTypes,
      Map<ARGState, ARGState> pPathElementToReachedState) {
    removeSubtreeTimer.start();

    final ARGSubtreeRemover argSubtreeRemover = new ARGSubtreeRemover(
            partitioning, wrappedReducer, argCache, reachedSetFactory, abstractStateToReachedSet,
            removeCachedSubtreeTimer, logger);
    argSubtreeRemover.removeSubtree(mainReachedSet, pPath, element,
            pNewPrecisions, pNewPrecisionTypes, pPathElementToReachedState);

    removeSubtreeTimer.stop();
  }

  //returns root of a subtree leading from the root element of the given reachedSet to the target state
  //subtree is represented using children and parents of ARGElements, where newTreeTarget is the ARGState
  //in the constructed subtree that represents target
  ARGState computeCounterexampleSubgraph(ARGState target, ARGReachedSet reachedSet, BackwardARGState newTreeTarget,
      Map<ARGState, ARGState> pPathElementToReachedState) throws InterruptedException, RecursiveAnalysisFailedException {
    assert reachedSet.asReachedSet().contains(target);

    //start by creating ARGElements for each node needed in the tree
    Map<ARGState, BackwardARGState> elementsMap = new HashMap<>();
    Stack<ARGState> openElements = new Stack<>();
    ARGState root = null;

    pPathElementToReachedState.put(newTreeTarget, target);
    elementsMap.put(target, newTreeTarget);
    openElements.push(target);
    while (!openElements.empty()) {
      ARGState currentElement = openElements.pop();

      assert reachedSet.asReachedSet().contains(currentElement);

      for (ARGState parent : currentElement.getParents()) {
        if (!elementsMap.containsKey(parent)) {
          //create node for parent in the new subtree
          elementsMap.put(parent, new BackwardARGState(parent.getWrappedState(), null));
          pPathElementToReachedState.put(elementsMap.get(parent), parent);
          //and remember to explore the parent later
          openElements.push(parent);
        }
        CFAEdge edge = parent.getEdgeToChild(currentElement);
        if (edge == null) {
          //this is a summarized call and thus an direct edge could not be found
          //we have the transfer function to handle this case, as our reachSet is wrong
          //(we have to use the cached ones)
          ARGState innerTree =
              computeCounterexampleSubgraph(parent, reachedSet.asReachedSet().getPrecision(parent),
                  elementsMap.get(currentElement), pPathElementToReachedState);
          if (innerTree == null) {
            ARGSubtreeRemover.removeSubtree(reachedSet, parent);
            return null;
          }
          for (ARGState child : innerTree.getChildren()) {
            child.addParent(elementsMap.get(parent));
          }
          innerTree.removeFromARG();
          elementsMap.get(parent).updateDecreaseId();
        } else {
          //normal edge
          //create an edge from parent to current
          elementsMap.get(currentElement).addParent(elementsMap.get(parent));
        }
      }
      if (currentElement.getParents().isEmpty()) {
        assert root == null : "subgraph should not have multiple roots.";
        root = elementsMap.get(currentElement);
      }
    }
    assert root != null;
    return root;
  }

  /**
   * This method looks for the reached set that belongs to (root, rootPrecision),
   * then looks for target in this reached set and constructs a tree from root to target
   * (recursively, if needed).
   * @throws RecursiveAnalysisFailedException
   */
  private ARGState computeCounterexampleSubgraph(ARGState root, Precision rootPrecision, BackwardARGState newTreeTarget,
      Map<ARGState, ARGState> pPathElementToReachedState) throws InterruptedException, RecursiveAnalysisFailedException {
    CFANode rootNode = extractLocation(root);
    Block rootSubtree = partitioning.getBlockForCallNode(rootNode);

    AbstractState reducedRootState = wrappedReducer.getVariableReducedState(root, rootSubtree, rootNode);
    ReachedSet reachSet = abstractStateToReachedSet.get(root);

    //we found the to the root and precision corresponding reach set
    //now try to find the target in the reach set
    ARGState targetARGState = (ARGState) expandedToReducedCache.get(pPathElementToReachedState.get(newTreeTarget));
    if (targetARGState.isDestroyed()) {
      logger.log(Level.FINE,
          "Target state refers to a destroyed ARGState, i.e., the cached subtree is outdated. Updating it.");
      return null;
    }
    assert reachSet.contains(targetARGState);
    //we found the target; now construct a subtree in the ARG starting with targetARTElement
    ARGState result =
        computeCounterexampleSubgraph(targetARGState, new ARGReachedSet(reachSet), newTreeTarget,
                pPathElementToReachedState);
    if (result == null) {
      //enforce recomputation to update cached subtree
      argCache.removeReturnEntry(reducedRootState, reachSet.getPrecision(reachSet.getFirstState()), rootSubtree);
    }
    return result;
  }

  void clearCaches() {
    argCache.clear();
    abstractStateToReachedSet.clear();
  }

  Pair<Block, ReachedSet> getCachedReachedSet(ARGState root, Precision rootPrecision) {
    CFANode rootNode = extractLocation(root);
    Block rootSubtree = partitioning.getBlockForCallNode(rootNode);

    ReachedSet reachSet = abstractStateToReachedSet.get(root);
    assert reachSet != null;
    return Pair.of(rootSubtree, reachSet);
  }

  @Override
  public Collection<? extends AbstractState> strengthen(
      AbstractState pElement, List<AbstractState> pOtherElements,
      CFAEdge pCfaEdge, Precision pPrecision) throws CPATransferException,
      InterruptedException {
    return attachAdditionalInfoToCallNodes(wrappedTransfer.strengthen(pElement, pOtherElements, pCfaEdge, pPrecision));
  }

  public boolean areAbstractSuccessors(AbstractState pState, CFAEdge pCfaEdge,
      Collection<? extends AbstractState> pSuccessors) throws CPATransferException,
      InterruptedException {
    if (pCfaEdge != null) { return wrappedProofChecker.areAbstractSuccessors(pState, pCfaEdge, pSuccessors); }
    return areAbstractSuccessors0(pState, pSuccessors, partitioning.getMainBlock());
  }

  private boolean areAbstractSuccessors0(AbstractState pState,
      Collection<? extends AbstractState> pSuccessors, final Block currentBlock)
      throws CPATransferException,
      InterruptedException {
    // currently cannot deal with blocks for which the set of call nodes and return nodes of that block is not disjunct
    boolean successorExists;

    CFANode node = extractLocation(pState);

    if (partitioning.isCallNode(node) && !isHeadOfMainFunction(node)
        && !partitioning.getBlockForCallNode(node).equals(currentBlock)) {
      // do not support nodes which are call nodes of multiple blocks
      Block analyzedBlock = partitioning.getBlockForCallNode(node);
      try {
        if (!(pState instanceof BAMARGBlockStartState)
            || ((BAMARGBlockStartState) pState).getAnalyzedBlock() == null
            || !bamCPA.isCoveredBy(wrappedReducer.getVariableReducedStateForProofChecking(pState, analyzedBlock, node),
                ((BAMARGBlockStartState) pState).getAnalyzedBlock())) { return false; }
      } catch (CPAException e) {
        throw new CPATransferException("Missing information about block whose analysis is expected to be started at "
            + pState);
      }
      try {
        Collection<ARGState> endOfBlock;
        Pair<ARGState, Block> key = Pair.of(((BAMARGBlockStartState) pState).getAnalyzedBlock(), analyzedBlock);
        if (correctARGsForBlocks != null && correctARGsForBlocks.containsKey(key)) {
          endOfBlock = correctARGsForBlocks.get(key);
        } else {
          Pair<Boolean, Collection<ARGState>> result =
              checkARGBlock(((BAMARGBlockStartState) pState).getAnalyzedBlock(), analyzedBlock);
          if (!result.getFirst()) { return false; }
          endOfBlock = result.getSecond();
          setCorrectARG(key, endOfBlock);
        }

        HashSet<AbstractState> notFoundSuccessors = new HashSet<>(pSuccessors);
        AbstractState expandedState;

        Multimap<CFANode, AbstractState> blockSuccessors = HashMultimap.create();
        for (AbstractState absElement : pSuccessors) {
          ARGState successorElem = (ARGState) absElement;
          blockSuccessors.put(extractLocation(absElement), successorElem);
        }


        for (ARGState leaveB : endOfBlock) {
          successorExists = false;
          expandedState = wrappedReducer.getVariableExpandedStateForProofChecking(pState, analyzedBlock, leaveB);
          for (AbstractState next : blockSuccessors.get(extractLocation(leaveB))) {
            if (bamCPA.isCoveredBy(expandedState, next)) {
              successorExists = true;
              notFoundSuccessors.remove(next);
            }
          }
          if (!successorExists) { return false; }
        }

        if (!notFoundSuccessors.isEmpty()) { return false; }

      } catch (CPAException e) {
        throw new CPATransferException("Checking ARG with root " + ((BAMARGBlockStartState) pState).getAnalyzedBlock()
            + " for block " + currentBlock + "failed.");
      }
    } else {
      HashSet<CFAEdge> usedEdges = new HashSet<>();
      for (AbstractState absElement : pSuccessors) {
        ARGState successorElem = (ARGState) absElement;
        usedEdges.add(((ARGState) pState).getEdgeToChild(successorElem));
      }

      //no call node, check if successors can be constructed with help of CFA edges
      for (int i = 0; i < node.getNumLeavingEdges(); i++) {
        // edge leads to node in inner block
        Block currentNodeBlock = partitioning.getBlockForReturnNode(node);
        if (currentNodeBlock != null && !currentBlock.equals(currentNodeBlock)
            && currentNodeBlock.getNodes().contains(node.getLeavingEdge(i).getSuccessor())) {
          if (usedEdges.contains(node.getLeavingEdge(i))) { return false; }
          continue;
        }
        // edge leaves block, do not analyze, check for call node since if call node is also return node analysis will go beyond current block
        if (!currentBlock.isCallNode(node) && currentBlock.isReturnNode(node)
            && !currentBlock.getNodes().contains(node.getLeavingEdge(i).getSuccessor())) {
          if (usedEdges.contains(node.getLeavingEdge(i))) { return false; }
          continue;
        }
        if (!wrappedProofChecker.areAbstractSuccessors(pState, node.getLeavingEdge(i), pSuccessors)) {
          return false;
        }
      }
    }
    return true;
  }

  private Pair<Boolean, Collection<ARGState>> checkARGBlock(ARGState rootNode,
      final Block currentBlock)
      throws CPAException, InterruptedException {
    Collection<ARGState> returnNodes = new ArrayList<>();
    Set<ARGState> waitingForUnexploredParents = new HashSet<>();
    boolean unexploredParent;
    Stack<ARGState> waitlist = new Stack<>();
    HashSet<ARGState> visited = new HashSet<>();
    HashSet<ARGState> coveredNodes = new HashSet<>();
    ARGState current;

    waitlist.add(rootNode);
    visited.add(rootNode);

    while (!waitlist.isEmpty()) {
      current = waitlist.pop();

      if (current.isTarget()) {
        returnNodes.add(current);
      }

      if (current.isCovered()) {
        coveredNodes.clear();
        coveredNodes.add(current);
        do {
          if (!bamCPA.isCoveredBy(current, current.getCoveringState())) {
            returnNodes = Collections.emptyList();
            return Pair.of(false, returnNodes);
          }
          coveredNodes.add(current);
          if (coveredNodes.contains(current.getCoveringState())) {
            returnNodes = Collections.emptyList();
            return Pair.of(false, returnNodes);
          }
          current = current.getCoveringState();
        } while (current.isCovered());

        if (!visited.contains(current)) {
          unexploredParent = false;
          for (ARGState p : current.getParents()) {
            if (!visited.contains(p) || waitlist.contains(p)) {
              waitingForUnexploredParents.add(current);
              unexploredParent = true;
              break;
            }
          }
          if (!unexploredParent) {
            visited.add(current);
            waitlist.add(current);
          }
        }
        continue;
      }

      CFANode node = extractLocation(current);
      if (currentBlock.isReturnNode(node)) {
        returnNodes.add(current);
      }

      if (!areAbstractSuccessors0(current, current.getChildren(), currentBlock)) {
        returnNodes = Collections.emptyList();
        return Pair.of(false, returnNodes);
      }

      for (ARGState child : current.getChildren()) {
        unexploredParent = false;
        for (ARGState p : child.getParents()) {
          if (!visited.contains(p) || waitlist.contains(p)) {
            waitingForUnexploredParents.add(child);
            unexploredParent = true;
            break;
          }
        }
        if (unexploredParent) {
          continue;
        }
        if (visited.contains(child)) {
          returnNodes = Collections.emptyList();
          return Pair.of(false, returnNodes);
        } else {
          waitingForUnexploredParents.remove(child);
          visited.add(child);
          waitlist.add(child);
        }
      }

    }
    if (!waitingForUnexploredParents.isEmpty()) {
      returnNodes = Collections.emptyList();
      return Pair.of(false, returnNodes);
    }
    return Pair.of(true, returnNodes);
  }

  public void setCorrectARG(Pair<ARGState, Block> pKey, Collection<ARGState> pEndOfBlock){
    if (correctARGsForBlocks == null) {
      correctARGsForBlocks = new HashMap<>();
    }
    correctARGsForBlocks.put(pKey, pEndOfBlock);
  }

  static class BackwardARGState extends ARGState {

    private static final long serialVersionUID = -3279533907385516993L;
    private int decreasingStateID;
    private static int nextDecreaseID = Integer.MAX_VALUE;

    public BackwardARGState(AbstractState pWrappedState, ARGState pParentElement) {
      super(pWrappedState, pParentElement);
      decreasingStateID = nextDecreaseID--;
    }

    @Override
    public boolean isOlderThan(ARGState other) {
      if (other instanceof BackwardARGState) { return decreasingStateID < ((BackwardARGState) other).decreasingStateID; }
      return super.isOlderThan(other);
    }

    void updateDecreaseId() {
      decreasingStateID = nextDecreaseID--;
    }
  }
}<|MERGE_RESOLUTION|>--- conflicted
+++ resolved
@@ -243,6 +243,7 @@
       return Collections.singleton(Iterables.getOnlyElement(reducedResult).getFirst());
     }
 
+    logger.log(Level.FINEST, "Expanding states with initial state", entryState);
     logger.log(Level.FINEST, "Expanding states", reducedResult);
     final Collection<AbstractState> expandedReturnStates = expandResultStates(reducedResult, outerSubtree, entryState, precision);
     logger.log(Level.ALL, "Expanded results:", expandedReturnStates);
@@ -356,7 +357,6 @@
       // block is a loop-block
       resultStates = analyseBlockAndExpand(initialState, pPrecision, outerSubtree, reducedInitialState, reducedInitialPrecision);
 
-<<<<<<< HEAD
     } else {
       // function-entry and old block --> begin new block
       // TODO match only recursive function, not all functions
@@ -370,10 +370,6 @@
 
       final Triple<AbstractState, Precision, Block> currentLevel =
             Triple.of(reducedInitialState, reducedInitialPrecision, currentBlock);
-=======
-    logger.log(Level.FINEST, "Expanding states with initial state", pState);
-    logger.log(Level.FINEST, "Expanding states", reducedResult);
->>>>>>> 04f0e598
 
       logger.log(Level.FINEST, "current Stack:", stack);
       logger.log(Level.FINEST, "new Level:", currentLevel);
