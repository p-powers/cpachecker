/*
 *  CPAchecker is a tool for configurable software verification.
 *  This file is part of CPAchecker.
 *
 *  Copyright (C) 2007-2014  Dirk Beyer
 *  All rights reserved.
 *
 *  Licensed under the Apache License, Version 2.0 (the "License");
 *  you may not use this file except in compliance with the License.
 *  You may obtain a copy of the License at
 *
 *      http://www.apache.org/licenses/LICENSE-2.0
 *
 *  Unless required by applicable law or agreed to in writing, software
 *  distributed under the License is distributed on an "AS IS" BASIS,
 *  WITHOUT WARRANTIES OR CONDITIONS OF ANY KIND, either express or implied.
 *  See the License for the specific language governing permissions and
 *  limitations under the License.
 *
 *
 *  CPAchecker web page:
 *    http://cpachecker.sosy-lab.org
 */
package org.sosy_lab.cpachecker.cpa.bam;

import static com.google.common.base.Preconditions.checkState;
import static org.sosy_lab.cpachecker.util.statistics.StatisticsUtils.toPercent;

import java.io.IOException;
import java.io.PrintStream;
import java.io.Writer;
import java.util.ArrayDeque;
import java.util.Collection;
import java.util.Collections;
import java.util.Deque;
import java.util.HashSet;
import java.util.Set;
import java.util.logging.Level;

import org.sosy_lab.common.Pair;
import org.sosy_lab.common.configuration.Configuration;
import org.sosy_lab.common.configuration.FileOption;
import org.sosy_lab.common.configuration.InvalidConfigurationException;
import org.sosy_lab.common.configuration.Option;
import org.sosy_lab.common.configuration.Options;
import org.sosy_lab.common.io.Files;
import org.sosy_lab.common.io.Path;
import org.sosy_lab.common.io.PathTemplate;
import org.sosy_lab.common.io.Paths;
import org.sosy_lab.common.log.LogManager;
import org.sosy_lab.cpachecker.cfa.model.CFAEdge;
import org.sosy_lab.cpachecker.cfa.model.FunctionSummaryEdge;
import org.sosy_lab.cpachecker.core.CPAcheckerResult.Result;
import org.sosy_lab.cpachecker.core.interfaces.AbstractState;
import org.sosy_lab.cpachecker.core.interfaces.Statistics;
import org.sosy_lab.cpachecker.core.reachedset.ReachedSet;
import org.sosy_lab.cpachecker.core.reachedset.UnmodifiableReachedSet;
import org.sosy_lab.cpachecker.cpa.arg.ARGState;
import org.sosy_lab.cpachecker.cpa.arg.ARGToDotWriter;
import org.sosy_lab.cpachecker.cpa.arg.ARGUtils;

import com.google.common.base.Predicate;
import com.google.common.base.Predicates;
import com.google.common.collect.HashMultimap;
import com.google.common.collect.Multimap;

/**
 * Prints some BAM related statistics
 */
@Options(prefix="cpa.bam")
class BAMCPAStatistics implements Statistics {

  @Option(secure=true, description="export blocked ARG as .dot file")
  @FileOption(FileOption.Type.OUTPUT_FILE)
  private Path argFile = Paths.get("BlockedARG.dot");

  @Option(secure=true, description="export single blocked ARG as .dot files, should contain '%d'")
  @FileOption(FileOption.Type.OUTPUT_FILE)
  private PathTemplate indexedArgFile = PathTemplate.ofFormatString("ARGs/ARG_%d.dot");

  @Option(secure=true, description="export used parts of blocked ARG as .dot file")
  @FileOption(FileOption.Type.OUTPUT_FILE)
  private Path simplifiedArgFile = Paths.get("BlockedARGSimplified.dot");

  private final Predicate<Pair<ARGState,ARGState>> highlightSummaryEdge = new Predicate<Pair<ARGState, ARGState>>() {
    @Override
    public boolean apply(Pair<ARGState, ARGState> input) {
      final CFAEdge edge = input.getFirst().getEdgeToChild(input.getSecond());
      return edge instanceof FunctionSummaryEdge;
    }
  };

  private final BAMCPA cpa;
  private final BAMCache cache;
  private AbstractBAMBasedRefiner refiner = null;
  private final LogManager logger;

  public BAMCPAStatistics(BAMCPA cpa, BAMCache cache, Configuration config, LogManager logger)
          throws InvalidConfigurationException {
    config.inject(this);

    this.cpa = cpa;
    this.cache = cache;
    this.logger = logger;
  }

  @Override
  public String getName() {
    return "BAMCPA";
  }

  public void addRefiner(AbstractBAMBasedRefiner pRefiner) {
    checkState(refiner == null);
    refiner = pRefiner;
  }

  @Override
  public void printStatistics(PrintStream out, Result result, ReachedSet reached) {

    BAMTransferRelation transferRelation = cpa.getTransferRelation();
    TimedReducer reducer = cpa.getReducer();

    int sumCalls = cache.cacheMisses + cache.partialCacheHits + cache.fullCacheHits;

    int sumARTElemets = 0;
    for (ReachedSet subreached : BAMARGUtils.gatherReachedSets(cpa, reached).values()) {
      sumARTElemets += subreached.size();
    }

    out.println("Total size of all ARGs:                                         " + sumARTElemets);
    out.println("Maximum block depth:                                            " + transferRelation.maxRecursiveDepth);
    out.println("Total number of recursive CPA calls:                            " + sumCalls);
    out.println("  Number of cache misses:                                       " + cache.cacheMisses + " (" + toPercent(cache.cacheMisses, sumCalls) + " of all calls)");
    out.println("  Number of partial cache hits:                                 " + cache.partialCacheHits + " (" + toPercent(cache.partialCacheHits, sumCalls) + " of all calls)");
    out.println("  Number of full cache hits:                                    " + cache.fullCacheHits + " (" + toPercent(cache.fullCacheHits, sumCalls) + " of all calls)");
    if (cache.gatherCacheMissStatistics) {
      out.println("Cause for cache misses:                                         ");
      out.println("  Number of abstraction caused misses:                          " + cache.abstractionCausedMisses + " (" + toPercent(cache.abstractionCausedMisses, cache.cacheMisses) + " of all misses)");
      out.println("  Number of precision caused misses:                            " + cache.precisionCausedMisses + " (" + toPercent(cache.precisionCausedMisses, cache.cacheMisses) + " of all misses)");
      out.println("  Number of misses with no similar elements:                    " + cache.noSimilarCausedMisses + " (" + toPercent(cache.noSimilarCausedMisses, cache.cacheMisses) + " of all misses)");
    }
    out.println("Time for reducing abstract states:                            " + reducer.reduceTime + " (Calls: " + reducer.reduceTime.getNumberOfIntervals() + ")");
    out.println("Time for expanding abstract states:                           " + reducer.expandTime + " (Calls: " + reducer.expandTime.getNumberOfIntervals() + ")");
    out.println("Time for checking equality of abstract states:                " + cache.equalsTimer + " (Calls: " + cache.equalsTimer.getNumberOfIntervals() + ")");
    out.println("Time for computing the hashCode of abstract states:           " + cache.hashingTimer + " (Calls: " + cache.hashingTimer.getNumberOfIntervals() + ")");
    out.println("Time for searching for similar cache entries:                   " + cache.searchingTimer + " (Calls: " + cache.searchingTimer.getNumberOfIntervals() + ")");
    out.println("Time for reducing precisions:                                   " + reducer.reducePrecisionTime + " (Calls: " + reducer.reducePrecisionTime.getNumberOfIntervals() + ")");
    out.println("Time for expanding precisions:                                  " + reducer.expandPrecisionTime + " (Calls: " + reducer.expandPrecisionTime.getNumberOfIntervals() + ")");

    out.println("Time for removing cached subtrees for refinement:               " + transferRelation.removeCachedSubtreeTimer);
    out.println("Time for recomputing ARGs during counterexample analysis:       " + transferRelation.recomputeARTTimer);
    if (refiner != null) {
      out.println("Compute path for refinement:                                    " + refiner.computePathTimer);
      out.println("  Constructing flat ARG:                                        " + refiner.computeSubtreeTimer);
      out.println("  Searching path to error location:                             " + refiner.computeCounterexampleTimer);
    }

    //Add to reached set all states from BAM cache
    Collection<ReachedSet> cachedStates = cache.getAllCachedReachedStates();
    for (ReachedSet set : cachedStates) {
      for (AbstractState state : set.asCollection()) {
        /* Method 'add' add state not only in list of reached states, but also in waitlist,
         * so we should delete it.
         */
        reached.add(state, set.getPrecision(state));
        reached.removeOnlyFromWaitlist(state);
      }
    }

    exportAllReachedSets(argFile, indexedArgFile, reached);
    exportUsedReachedSets(simplifiedArgFile, reached);
  }

<<<<<<< HEAD
  protected void exportAllReachedSets(final Path superArgFile, final PathTemplate indexedFile,
=======
  private void exportAllReachedSets(final Path superArgFile, final PathTemplate indexedFile,
>>>>>>> 8beecc59
                                      final UnmodifiableReachedSet mainReachedSet) {

    if (superArgFile != null) {

      final Set<UnmodifiableReachedSet> allReachedSets = new HashSet<>();
      allReachedSets.addAll(cache.getAllCachedReachedStates());
      allReachedSets.add(mainReachedSet);

      final Set<ARGState> rootStates = new HashSet<>();
      final Multimap<ARGState, ARGState> connections = HashMultimap.create();

      for (final UnmodifiableReachedSet reachedSet : allReachedSets) {
        ARGState rootState = (ARGState) reachedSet.getFirstState();
        rootStates.add(rootState);
        Multimap<ARGState, ARGState> localConnections = HashMultimap.create();
        getConnections(rootState, localConnections);
        connections.putAll(localConnections);

        // dump small graph
        writeArg(indexedFile.getPath(((ARGState) reachedSet.getFirstState()).getStateId()),
                localConnections, Collections.singleton((ARGState) reachedSet.getFirstState()));
      }

      // dump super-graph
      writeArg(superArgFile, connections, rootStates);
    }
  }

  /** dump only those ReachedSets, that are reachable from mainReachedSet. */
<<<<<<< HEAD
  protected void exportUsedReachedSets(final Path superArgFile, final UnmodifiableReachedSet mainReachedSet) {
=======
  private void exportUsedReachedSets(final Path superArgFile, final UnmodifiableReachedSet mainReachedSet) {
>>>>>>> 8beecc59

    if (superArgFile != null) {

      final Multimap<ARGState, ARGState> connections = HashMultimap.create();
      final Set<ARGState> rootStates = getUsedRootStates(mainReachedSet, connections);
      writeArg(superArgFile, connections, rootStates);
    }
  }

  private void writeArg(final Path file,
                        final Multimap<ARGState, ARGState> connections,
                        final Set<ARGState> rootStates) {
    try (Writer w = Files.openOutputFile(file)) {
      ARGToDotWriter.write(w,
              rootStates,
              connections,
              ARGUtils.CHILDREN_OF_STATE,
              Predicates.alwaysTrue(),
              highlightSummaryEdge);
    } catch (IOException e) {
<<<<<<< HEAD
      logger.logUserException(Level.WARNING, e, "Could not write ARG to file");
=======
      logger.logUserException(Level.WARNING, e, String.format("Could not write ARG to file: %s", file));
>>>>>>> 8beecc59
    }
  }

  private Set<ARGState> getUsedRootStates(final UnmodifiableReachedSet mainReachedSet,
                                          final Multimap<ARGState, ARGState> connections) {
    final Set<UnmodifiableReachedSet> finished = new HashSet<>();
    final Deque<UnmodifiableReachedSet> waitlist = new ArrayDeque<>();
    waitlist.add(mainReachedSet);
    while (!waitlist.isEmpty()){
      final UnmodifiableReachedSet reachedSet = waitlist.pop();
      if (!finished.add(reachedSet)) {
        continue;
      }
      final ARGState rootState = (ARGState) reachedSet.getFirstState();
      final Set<ReachedSet> referencedReachedSets = getConnections(rootState, connections);
      waitlist.addAll(referencedReachedSets);
    }

    final Set<ARGState> rootStates = new HashSet<>();
    for (UnmodifiableReachedSet reachedSet : finished) {
      rootStates.add((ARGState)reachedSet.getFirstState());
    }
    return rootStates;
  }

  /**
   * This method iterates over all reachable states from rootState
   * and searches for connections to other reachedSets (a set of all those other reachedSets is returned).
   * As side-effect we collect a Multimap of all connections:
   * - from a state (in current reachedSet) to its reduced state (in other rechedSet) and
   * - from a foreign state (in other reachedSet) to its expanded state(s) (in current reachedSet).
   */
  private Set<ReachedSet> getConnections(final ARGState rootState, final Multimap<ARGState, ARGState> connections) {
    final Set<ReachedSet> referencedReachedSets = new HashSet<>();
    final Set<ARGState> finished = new HashSet<>();
    final Deque<ARGState> waitlist = new ArrayDeque<>();
    waitlist.add(rootState);
    while (!waitlist.isEmpty()) {
      ARGState state = waitlist.pop();
      if (!finished.add(state)) {
        continue;
      }
      if (cpa.getTransferRelation().abstractStateToReachedSet.containsKey(state)) {
        ReachedSet target = cpa.getTransferRelation().abstractStateToReachedSet.get(state);
        referencedReachedSets.add(target);
        ARGState targetState = (ARGState) target.getFirstState();
        connections.put(state, targetState);
      }
      if (cpa.getTransferRelation().expandedToReducedCache.containsKey(state)) {
        AbstractState sourceState = cpa.getTransferRelation().expandedToReducedCache.get(state);
        connections.put((ARGState) sourceState, state);
      }
      waitlist.addAll(state.getChildren());
    }
    return referencedReachedSets;
  }
}<|MERGE_RESOLUTION|>--- conflicted
+++ resolved
@@ -171,11 +171,7 @@
     exportUsedReachedSets(simplifiedArgFile, reached);
   }
 
-<<<<<<< HEAD
   protected void exportAllReachedSets(final Path superArgFile, final PathTemplate indexedFile,
-=======
-  private void exportAllReachedSets(final Path superArgFile, final PathTemplate indexedFile,
->>>>>>> 8beecc59
                                       final UnmodifiableReachedSet mainReachedSet) {
 
     if (superArgFile != null) {
@@ -205,11 +201,7 @@
   }
 
   /** dump only those ReachedSets, that are reachable from mainReachedSet. */
-<<<<<<< HEAD
   protected void exportUsedReachedSets(final Path superArgFile, final UnmodifiableReachedSet mainReachedSet) {
-=======
-  private void exportUsedReachedSets(final Path superArgFile, final UnmodifiableReachedSet mainReachedSet) {
->>>>>>> 8beecc59
 
     if (superArgFile != null) {
 
@@ -230,11 +222,7 @@
               Predicates.alwaysTrue(),
               highlightSummaryEdge);
     } catch (IOException e) {
-<<<<<<< HEAD
-      logger.logUserException(Level.WARNING, e, "Could not write ARG to file");
-=======
       logger.logUserException(Level.WARNING, e, String.format("Could not write ARG to file: %s", file));
->>>>>>> 8beecc59
     }
   }
 
