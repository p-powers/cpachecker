--- conflicted
+++ resolved
@@ -239,23 +239,12 @@
     return elementsOnPath;
   }
 
-<<<<<<< HEAD
   /** Create list of formulas on path. */
   private BlockFormulas createFormulasOnPath(
       final ARGPath allStatesTrace, final List<ARGState> abstractionStatesTrace)
       throws CPAException, InterruptedException {
     BlockFormulas formulas =
-        (isRefinementSelectionEnabled())
-=======
-  /**
-   * Create list of formulas on path.
-   */
-  private BlockFormulas createFormulasOnPath(final ARGPath allStatesTrace,
-                                                      final List<ARGState> abstractionStatesTrace)
-                                                      throws CPAException, InterruptedException {
-    BlockFormulas formulas =
         isRefinementSelectionEnabled()
->>>>>>> bc147d1f
             ? performRefinementSelection(allStatesTrace, abstractionStatesTrace)
             : getFormulasForPath(abstractionStatesTrace, allStatesTrace.getFirstState());
 
