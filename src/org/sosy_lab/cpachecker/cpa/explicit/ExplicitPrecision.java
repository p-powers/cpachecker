--- conflicted
+++ resolved
@@ -23,11 +23,6 @@
  */
 package org.sosy_lab.cpachecker.cpa.explicit;
 
-<<<<<<< HEAD
-import java.util.Collection;
-import java.util.HashMap;
-import java.util.HashSet;
-=======
 import java.io.IOException;
 import java.io.Writer;
 import java.util.ArrayList;
@@ -37,7 +32,6 @@
 import java.util.Set;
 import java.util.SortedSet;
 import java.util.TreeSet;
->>>>>>> 21982e81
 import java.util.regex.Pattern;
 
 import org.sosy_lab.common.Pair;
@@ -288,19 +282,7 @@
      * @param variable the scoped name of the variable for which to make the decision
      * @return true, when the variable is allowed to be tracked, else false
      */
-<<<<<<< HEAD
-    boolean allowsTrackingOf(String variable) {
-      boolean result = (mapping == null) || mapping.containsEntry(currentLocation, variable);
-
-       if(useScopedInterpolation && !result) {
-         result = mapping.containsValue(variable);
-       }
-
-       return result;
-    }
-=======
     abstract public boolean contains(String variable);
->>>>>>> 21982e81
 
     /**
      * This method refines the precision with the given increment.
@@ -308,14 +290,7 @@
      * @param increment the increment to refine the precision with
      * @return the refined precision
      */
-<<<<<<< HEAD
-    public boolean allowsTrackingAt(CFANode location, String variable) {
-      return ((mapping != null) && mapping.containsEntry(location, variable))
-          || (useScopedInterpolation && mapping.containsValue(variable));
-    }
-=======
     abstract protected RefinablePrecision refine(Multimap<CFANode, String> increment);
->>>>>>> 21982e81
 
     /**
      * This method returns the size of the refinable precision, i.e., the number of elements contained.
@@ -323,20 +298,6 @@
      */
     abstract int getSize();
 
-<<<<<<< HEAD
-    public Collection<String> getVariablesInPrecision() {
-      return new HashSet<String>(mapping.values());
-    }
-
-    @Override
-    public String toString() {
-      return Joiner.on(",").join(mapping.entries());
-    }
-  }
-
-  abstract class Thresholds {
-=======
->>>>>>> 21982e81
     /**
      * This method transforms the precision and writes it using the given writer.
      *
