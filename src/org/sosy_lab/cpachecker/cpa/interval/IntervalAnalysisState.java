--- conflicted
+++ resolved
@@ -24,10 +24,7 @@
 package org.sosy_lab.cpachecker.cpa.interval;
 
 import java.io.Serializable;
-<<<<<<< HEAD
-=======
 import java.util.ArrayList;
->>>>>>> 6977c85a
 import java.util.Collections;
 import java.util.List;
 import java.util.Map;
@@ -452,10 +449,6 @@
   }
 
   public Map<String, Interval> getIntervalMapView() {
-<<<<<<< HEAD
-    Collections.unmodifiableMap(intervals);
-    return null;
-=======
     return Collections.unmodifiableMap(intervals);
   }
 
@@ -483,6 +476,5 @@
       }
     }
     return pMgr.getBooleanFormulaManager().and(result);
->>>>>>> 6977c85a
   }
 }