/*
 *  CPAchecker is a tool for configurable software verification.
 *  This file is part of CPAchecker.
 *
 *  Copyright (C) 2007-2012  Dirk Beyer
 *  All rights reserved.
 *
 *  Licensed under the Apache License, Version 2.0 (the "License");
 *  you may not use this file except in compliance with the License.
 *  You may obtain a copy of the License at
 *
 *      http://www.apache.org/licenses/LICENSE-2.0
 *
 *  Unless required by applicable law or agreed to in writing, software
 *  distributed under the License is distributed on an "AS IS" BASIS,
 *  WITHOUT WARRANTIES OR CONDITIONS OF ANY KIND, either express or implied.
 *  See the License for the specific language governing permissions and
 *  limitations under the License.
 *
 *
 *  CPAchecker web page:
 *    http://cpachecker.sosy-lab.org
 */
package org.sosy_lab.cpachecker.cpa.abm;

import static com.google.common.base.Preconditions.checkNotNull;
import static org.sosy_lab.cpachecker.util.AbstractStates.*;

import java.util.ArrayDeque;
import java.util.ArrayList;
import java.util.Collection;
import java.util.Collections;
import java.util.Deque;
import java.util.HashMap;
import java.util.HashSet;
import java.util.LinkedList;
import java.util.List;
import java.util.Map;
import java.util.Set;
import java.util.Stack;
import java.util.logging.Level;

import org.sosy_lab.common.LogManager;
import org.sosy_lab.common.Pair;
import org.sosy_lab.common.Timer;
import org.sosy_lab.common.configuration.Configuration;
import org.sosy_lab.common.configuration.InvalidConfigurationException;
import org.sosy_lab.common.configuration.Option;
import org.sosy_lab.common.configuration.Options;
import org.sosy_lab.cpachecker.cfa.blocks.Block;
import org.sosy_lab.cpachecker.cfa.blocks.BlockPartitioning;
import org.sosy_lab.cpachecker.cfa.model.CFAEdge;
import org.sosy_lab.cpachecker.cfa.model.CFANode;
import org.sosy_lab.cpachecker.cfa.model.FunctionEntryNode;
import org.sosy_lab.cpachecker.core.ShutdownNotifier;
import org.sosy_lab.cpachecker.core.algorithm.CPAAlgorithm;
import org.sosy_lab.cpachecker.core.interfaces.AbstractState;
import org.sosy_lab.cpachecker.core.interfaces.Precision;
import org.sosy_lab.cpachecker.core.interfaces.Reducer;
import org.sosy_lab.cpachecker.core.interfaces.TransferRelation;
import org.sosy_lab.cpachecker.core.reachedset.ReachedSet;
import org.sosy_lab.cpachecker.core.reachedset.ReachedSetFactory;
import org.sosy_lab.cpachecker.core.reachedset.UnmodifiableReachedSet;
import org.sosy_lab.cpachecker.cpa.arg.ARGReachedSet;
import org.sosy_lab.cpachecker.cpa.arg.ARGState;
import org.sosy_lab.cpachecker.cpa.arg.Path;
import org.sosy_lab.cpachecker.exceptions.CPAException;
import org.sosy_lab.cpachecker.exceptions.CPATransferException;
import org.sosy_lab.cpachecker.util.AbstractStates;
import org.sosy_lab.cpachecker.util.Precisions;

import com.google.common.collect.Iterables;

@Options(prefix="cpa.abm")
public class ABMTransferRelation implements TransferRelation {

  private class AbstractStateHash {

    private final Object wrappedHash;
    private final Block context;

    private final AbstractState predicateKey;
    private final Precision precisionKey;

    public AbstractStateHash(AbstractState pPredicateKey, Precision pPrecisionKey, Block pContext) {
      wrappedHash = wrappedReducer.getHashCodeForState(pPredicateKey, pPrecisionKey);
      context = checkNotNull(pContext);

      predicateKey = pPredicateKey;
      precisionKey = pPrecisionKey;
    }

    @Override
    public boolean equals(Object pObj) {
      if (!(pObj instanceof AbstractStateHash)) {
        return false;
      }
      AbstractStateHash other = (AbstractStateHash)pObj;
      equalsTimer.start();
      try {
        return context.equals(other.context)
            && wrappedHash.equals(other.wrappedHash);
      } finally {
        equalsTimer.stop();
      }
    }

    @Override
    public int hashCode() {
      hashingTimer.start();
      try {
        return wrappedHash.hashCode() * 17 + context.hashCode();
      } finally {
        hashingTimer.stop();
      }
    }

    @Override
    public String toString() {
      return "AbstractStateHash [hash=" + hashCode() + ", wrappedHash=" + wrappedHash + ", context="
          + context + ", predicateKey=" + predicateKey + ", precisionKey="
          + precisionKey + "]";
    }
  }

  private class Cache {

    private final Map<AbstractStateHash, ReachedSet> preciseReachedCache = new HashMap<AbstractStateHash, ReachedSet>();
    private final Map<AbstractStateHash, ReachedSet> unpreciseReachedCache = new HashMap<AbstractStateHash, ReachedSet>();

    private final Map<AbstractStateHash, Collection<AbstractState>> returnCache = new HashMap<AbstractStateHash, Collection<AbstractState>>();

    private AbstractStateHash getHashCode(AbstractState predicateKey, Precision precisionKey, Block context) {
      return new AbstractStateHash(predicateKey, precisionKey, context);
    }

    private void put(AbstractState predicateKey, Precision precisionKey, Block context, ReachedSet item) {
      AbstractStateHash hash = getHashCode(predicateKey, precisionKey, context);
      assert !preciseReachedCache.containsKey(hash);
      preciseReachedCache.put(hash, item);
    }

    private void put(AbstractState predicateKey, Precision precisionKey, Block context, Collection<AbstractState> item) {
      AbstractStateHash hash = getHashCode(predicateKey, precisionKey, context);
      assert allStatesContainedInReachedSet(item, preciseReachedCache.get(hash));
      returnCache.put(hash, item);
    }

    private boolean allStatesContainedInReachedSet(Collection<AbstractState> pElements, ReachedSet reached) {
      for (AbstractState e : pElements) {
        if (!reached.contains(e)) {
          return false;
        }
      }
      return true;
    }

    private void removeReturnEntry(AbstractState predicateKey, Precision precisionKey, Block context) {
      returnCache.remove(getHashCode(predicateKey, precisionKey, context));
    }

    private Pair<ReachedSet, Collection<AbstractState>> get(AbstractState predicateKey, Precision precisionKey, Block context) {
      AbstractStateHash hash = getHashCode(predicateKey, precisionKey, context);

      ReachedSet result = preciseReachedCache.get(hash);
      if (result != null) {
        return Pair.of(result, returnCache.get(hash));
      }

      if (aggressiveCaching) {
        result = unpreciseReachedCache.get(hash);
        if (result != null) {
          return Pair.of(result, returnCache.get(getHashCode(predicateKey, result.getPrecision(result.getFirstState()), context)));
        }

        //search for similar entry
        Pair<ReachedSet, Collection<AbstractState>> pair = lookForSimilarState(predicateKey, precisionKey, context);
        if (pair != null) {
          //found similar element, use this
          unpreciseReachedCache.put(hash, pair.getFirst());
          return pair;
        }
      }

      return Pair.of(null, null);
    }

    private Pair<ReachedSet, Collection<AbstractState>> lookForSimilarState(AbstractState pPredicateKey, Precision pPrecisionKey, Block pContext) {
      searchingTimer.start();
      try {
        int min = Integer.MAX_VALUE;
        Pair<ReachedSet, Collection<AbstractState>> result = null;

        for (AbstractStateHash cacheKey : preciseReachedCache.keySet()) {
          //searchKey != cacheKey, check whether it is the same if we ignore the precision
          AbstractStateHash ignorePrecisionSearchKey = getHashCode(pPredicateKey, cacheKey.precisionKey, pContext);
          if (ignorePrecisionSearchKey.equals(cacheKey)) {
            int distance = wrappedReducer.measurePrecisionDifference(pPrecisionKey, cacheKey.precisionKey);
            if (distance < min) { //prefer similar precisions
              min = distance;
              result = Pair.of(preciseReachedCache.get(ignorePrecisionSearchKey), returnCache.get(ignorePrecisionSearchKey));
            }
          }
        }

        return result;
      } finally {
        searchingTimer.stop();
      }
    }

    private void findCacheMissCause(AbstractState pPredicateKey, Precision pPrecisionKey, Block pContext) {
      AbstractStateHash searchKey = getHashCode(pPredicateKey, pPrecisionKey, pContext);
      for (AbstractStateHash cacheKey : preciseReachedCache.keySet()) {
        assert !searchKey.equals(cacheKey);
        //searchKey != cacheKey, check whether it is the same if we ignore the precision
        AbstractStateHash ignorePrecisionSearchKey = getHashCode(pPredicateKey, cacheKey.precisionKey, pContext);
        if (ignorePrecisionSearchKey.equals(cacheKey)) {
          precisionCausedMisses++;
          return;
        }
        //precision was not the cause. Check abstraction.
        AbstractStateHash ignoreAbsSearchKey = getHashCode(cacheKey.predicateKey, pPrecisionKey, pContext);
        if (ignoreAbsSearchKey.equals(cacheKey)) {
          abstractionCausedMisses++;
          return;
        }
      }
      noSimilarCausedMisses++;
    }

    private void clear() {
      preciseReachedCache.clear();
      unpreciseReachedCache.clear();
      returnCache.clear();
    }

    private boolean containsPreciseKey(AbstractState predicateKey, Precision precisionKey, Block context) {
      AbstractStateHash hash = getHashCode(predicateKey, precisionKey, context);
      return preciseReachedCache.containsKey(hash);
    }

    public void updatePrecisionForEntry(AbstractState predicateKey, Precision precisionKey, Block context, Precision newPrecisionKey) {
      AbstractStateHash hash = getHashCode(predicateKey, precisionKey, context);
      ReachedSet reachedSet = preciseReachedCache.get(hash);
      if (reachedSet != null) {
        preciseReachedCache.remove(hash);
        preciseReachedCache.put(getHashCode(predicateKey, newPrecisionKey, context), reachedSet);
      }
    }

    public Collection<ReachedSet> getAllCachedReachedStates() {
      return preciseReachedCache.values();
    }
  }

  @Option(description="if enabled, cache queries also consider blocks with non-matching precision for reuse.")
  private boolean aggressiveCaching = true;

  private final Cache argCache = new Cache();

  private final Map<AbstractState, ReachedSet> abstractStateToReachedSet = new HashMap<AbstractState, ReachedSet>();
  private final Map<AbstractState, AbstractState> expandedToReducedCache = new HashMap<AbstractState, AbstractState>();

  private Block currentBlock;
  private BlockPartitioning partitioning;
  private int depth = 0;

  private final LogManager logger;
  private final CPAAlgorithm algorithm;
  private final TransferRelation wrappedTransfer;
  private final ReachedSetFactory reachedSetFactory;
  private final Reducer wrappedReducer;
  private final ABMPrecisionAdjustment prec;
<<<<<<< HEAD
=======
  private final ABMCPA abmCPA;
  private final ProofChecker wrappedProofChecker;
>>>>>>> 30d65383

  private Map<AbstractState, Precision> forwardPrecisionToExpandedPrecision;

  //Stats
  @Option(description="if enabled, the reached set cache is analysed for each cache miss to find the cause of the miss.")
  boolean gatherCacheMissStatistics = false;
  int cacheMisses = 0;
  int partialCacheHits = 0;
  int fullCacheHits = 0;
  int maxRecursiveDepth = 0;
  int abstractionCausedMisses = 0;
  int precisionCausedMisses = 0;
  int noSimilarCausedMisses = 0;

  final Timer hashingTimer = new Timer();
  final Timer equalsTimer = new Timer();
  final Timer recomputeARTTimer = new Timer();
  final Timer removeCachedSubtreeTimer = new Timer();
  final Timer removeSubtreeTimer = new Timer();
  final Timer searchingTimer = new Timer();



<<<<<<< HEAD
  public ABMTransferRelation(Configuration pConfig, LogManager pLogger, ABMCPA abmCpa, ReachedSetFactory pReachedSetFactory) throws InvalidConfigurationException {
=======
  public ABMTransferRelation(Configuration pConfig, LogManager pLogger, ABMCPA abmCpa, ProofChecker wrappedChecker,
      ReachedSetFactory pReachedSetFactory, ShutdownNotifier pShutdownNotifier) throws InvalidConfigurationException {
>>>>>>> 30d65383
    pConfig.inject(this);
    logger = pLogger;
    algorithm = new CPAAlgorithm(abmCpa, logger, pConfig, pShutdownNotifier);
    reachedSetFactory = pReachedSetFactory;
    wrappedTransfer = abmCpa.getWrappedCpa().getTransferRelation();
    wrappedReducer = abmCpa.getReducer();
    prec = abmCpa.getPrecisionAdjustment();
<<<<<<< HEAD
=======
    PCCInformation.instantiate(pConfig);
    abmCPA = abmCpa;
    wrappedProofChecker = wrappedChecker;

>>>>>>> 30d65383
    assert wrappedReducer != null;
  }


  void setForwardPrecisionToExpandedPrecision(
      Map<AbstractState, Precision> pForwardPrecisionToExpandedPrecision) {
    forwardPrecisionToExpandedPrecision = pForwardPrecisionToExpandedPrecision;
  }

  void setBlockPartitioning(BlockPartitioning pManager) {
    partitioning = pManager;
    currentBlock = partitioning.getMainBlock();
  }

  public BlockPartitioning getBlockPartitioning() {
    assert partitioning != null;
    return partitioning;
  }

  @Override
  public Collection<? extends AbstractState> getAbstractSuccessors(
      AbstractState pElement, Precision pPrecision, CFAEdge edge)
      throws CPATransferException, InterruptedException {

    forwardPrecisionToExpandedPrecision.clear();

    if (edge == null) {
      CFANode node = extractLocation(pElement);

      if (partitioning.isCallNode(node)) {
        //we have to start a recursive analysis
        if (partitioning.getBlockForCallNode(node).equals(currentBlock)) {
          //we are already in same context
          //thus we already did the recursive call or we a recursion in the cachedSubtrees
          //the latter isnt supported yet, but in the the former case we can classicaly do the post operation
          return wrappedTransfer.getAbstractSuccessors(pElement, pPrecision, edge);
        }

        if (isHeadOfMainFunction(node)) {
          //skip main function
          return wrappedTransfer.getAbstractSuccessors(pElement, pPrecision, edge);
        }

        //Create ReachSet with node as initial element (+ add corresponding Location+CallStackElement)
        //do an CPA analysis to get the complete reachset
        //if lastElement is error State
        // -> return lastElement and break at precision adjustment
        //else
        // -> compute which states refer to return nodes
        // -> return these states as successor
        // -> cache the result

        logger.log(Level.FINER, "Starting recursive analysis of depth", ++depth);
        logger.log(Level.ALL, "Starting element:", pElement);
        maxRecursiveDepth = Math.max(depth, maxRecursiveDepth);

        Block outerSubtree = currentBlock;
        currentBlock = partitioning.getBlockForCallNode(node);
        Collection<Pair<AbstractState, Precision>> reducedResult = performCompositeAnalysis(pElement, pPrecision, node);

        logger.log(Level.FINER, "Recursive analysis of depth", depth--, "finished");
        logger.log(Level.ALL, "Resulting elements:", reducedResult);

        List<AbstractState> expandedResult = new ArrayList<AbstractState>(reducedResult.size());
        for (Pair<AbstractState, Precision> reducedPair: reducedResult) {
          AbstractState reducedState = reducedPair.getFirst();
          Precision reducedPrecision = reducedPair.getSecond();

          ARGState expandedState = (ARGState)wrappedReducer.getVariableExpandedState(pElement, currentBlock, reducedState);
          expandedToReducedCache.put(expandedState, reducedState);

          Precision expandedPrecision = wrappedReducer.getVariableExpandedPrecision(pPrecision, outerSubtree, reducedPrecision);

          expandedState.addParent((ARGState)pElement);
          expandedResult.add(expandedState);

          forwardPrecisionToExpandedPrecision.put(expandedState, expandedPrecision);
        }

        logger.log(Level.ALL, "Expanded results:", expandedResult);

        currentBlock = outerSubtree;

<<<<<<< HEAD
        return expandedResult;
      }
      else {
        List<AbstractState> result = new ArrayList<AbstractState>();
=======
        return attachAdditionalInfoToCallNodes(expandedResult);
      } else {
        List<AbstractState> result = new ArrayList<>();
>>>>>>> 30d65383
        for (int i = 0; i < node.getNumLeavingEdges(); i++) {
          CFAEdge e = node.getLeavingEdge(i);
          result.addAll(getAbstractSuccessors0(pElement, pPrecision, e));
        }
        return result;
      }
    } else {
      return getAbstractSuccessors0(pElement, pPrecision, edge);
    }
  }

  private Collection<? extends AbstractState> getAbstractSuccessors0(AbstractState pElement, Precision pPrecision, CFAEdge edge) throws CPATransferException, InterruptedException {
    assert edge != null;

    CFANode currentNode = edge.getPredecessor();

    Block currentNodeBlock = partitioning.getBlockForReturnNode(currentNode);
    if (currentNodeBlock != null && !currentBlock.equals(currentNodeBlock) && currentNodeBlock.getNodes().contains(edge.getSuccessor())) {
      // we are not analyzing the block corresponding to currentNode (currentNodeBlock) but the currentNodeBlock is inside of this block
      // avoid a reanalysis
      return Collections.emptySet();
    }

    if (currentBlock.isReturnNode(currentNode) && !currentBlock.getNodes().contains(edge.getSuccessor())) {
      // do not perform analysis beyond the current block
      return Collections.emptySet();
    }

    return wrappedTransfer.getAbstractSuccessors(pElement, pPrecision, edge);
  }


  private boolean isHeadOfMainFunction(CFANode currentNode) {
    return currentNode instanceof FunctionEntryNode && currentNode.getNumEnteringEdges() == 0;
  }


  private Collection<Pair<AbstractState, Precision>> performCompositeAnalysis(AbstractState initialState, Precision initialPrecision, CFANode node) throws InterruptedException, RecursiveAnalysisFailedException {
    try {
      AbstractState reducedInitialState = wrappedReducer.getVariableReducedState(initialState, currentBlock, node);
      Precision reducedInitialPrecision = wrappedReducer.getVariableReducedPrecision(initialPrecision, currentBlock);
      Pair<ReachedSet, Collection<AbstractState>> pair = argCache.get(reducedInitialState, reducedInitialPrecision, currentBlock);
      ReachedSet reached = pair.getFirst();
      Collection<AbstractState> returnElements = pair.getSecond();

      abstractStateToReachedSet.put(initialState, reached);

      if (returnElements != null) {
        assert reached != null;
        fullCacheHits++;
        return imbueAbstractStatesWithPrecision(reached, returnElements);
      }

      if (reached != null) {
        //at least we have partly computed reach set cached
        partialCacheHits++;
      } else {
        //compute the subgraph specification from scratch
        cacheMisses++;

        if (gatherCacheMissStatistics) {
          argCache.findCacheMissCause(reducedInitialState, reducedInitialPrecision, currentBlock);
        }

        reached = createInitialReachedSet(reducedInitialState, reducedInitialPrecision);
        argCache.put(reducedInitialState, reducedInitialPrecision, currentBlock, reached);
        abstractStateToReachedSet.put(initialState, reached);
      }

      algorithm.run(reached);

      // if the element is an error element
      AbstractState lastElement = reached.getLastState();
      if (isTargetState(lastElement)) {
        //found a target state inside a recursive subgraph call
        //this needs to be propagated to outer subgraph (till main is reached)
        returnElements = Collections.singletonList(lastElement);

      }
      else if (reached.hasWaitingState()) {
        //no target state, but waiting elements
        //analysis failed -> also break this analysis
        prec.breakAnalysis();
        return Collections.singletonList(Pair.of(reducedInitialState, reducedInitialPrecision)); //dummy element
      }
      else {
        returnElements = AbstractStates.filterLocations(reached, currentBlock.getReturnNodes())
                                       .toImmutableList();
      }

      argCache.put(reducedInitialState, reached.getPrecision(reached.getFirstState()), currentBlock, returnElements);

      return imbueAbstractStatesWithPrecision(reached, returnElements);
    } catch (CPAException e) {
      throw new RecursiveAnalysisFailedException(e);
    }
  }


  private List<Pair<AbstractState, Precision>> imbueAbstractStatesWithPrecision(
      ReachedSet pReached, Collection<AbstractState> pElements) {
    List<Pair<AbstractState, Precision>> result = new ArrayList<Pair<AbstractState,Precision>>();
    for (AbstractState ele : pElements) {
      result.add(Pair.of(ele, pReached.getPrecision(ele)));
    }
    return result;
  }

  private ReachedSet createInitialReachedSet(AbstractState initialState, Precision initialPredicatePrecision) {
    ReachedSet reached = reachedSetFactory.create();
    reached.add(initialState, initialPredicatePrecision);
    return reached;
  }

<<<<<<< HEAD
  void removeSubtree(ARGReachedSet mainReachedSet, Path pPath, ARGState element, Precision newPrecision, Map<ARGState, ARGState> pPathElementToReachedState) {
=======
  void removeSubtree(ARGReachedSet mainReachedSet, ARGPath pPath,
      ARGState element, List<Precision> pNewPrecisions,
      List<Class<? extends Precision>> pNewPrecisionTypes,
      Map<ARGState, ARGState> pPathElementToReachedState) {
>>>>>>> 30d65383
    removeSubtreeTimer.start();

    List<ARGState> path = trimPath(pPath, element);
    assert path.get(path.size()-1).equals(element);

    Set<ARGState> relevantCallNodes = getRelevantDefinitionNodes(path);

    Set<Pair<ARGReachedSet, ARGState>> neededRemoveSubtreeCalls = new HashSet<Pair<ARGReachedSet,ARGState>>();
    Set<Pair<ARGState, ARGState>> neededRemoveCachedSubtreeCalls = new HashSet<Pair<ARGState, ARGState>>();

    ARGState lastElement = null;
    //iterate from root to element and remove all subtrees for subgraph calls
    for (ARGState pathElement : Iterables.skip(path, 1)) {
      if (pathElement.equals(element)) {
        break;
      }

      if (relevantCallNodes.contains(pathElement)) {
        ARGState currentElement = pPathElementToReachedState.get(pathElement);

        if (lastElement == null) {
          neededRemoveSubtreeCalls.add(Pair.of(mainReachedSet, currentElement));
        } else {
          neededRemoveCachedSubtreeCalls.add(Pair.of(lastElement, currentElement));
        }

        lastElement = currentElement;
      }
    }

    if (aggressiveCaching) {
<<<<<<< HEAD
      ensureExactCacheHitsOnPath(mainReachedSet, pPath, element, newPrecision, pPathElementToReachedState, neededRemoveCachedSubtreeCalls);
=======
      ensureExactCacheHitsOnPath(mainReachedSet, pPath, element, pNewPrecisions, pPathElementToReachedState,
          neededRemoveCachedSubtreeCalls);
>>>>>>> 30d65383
    }

    for (Pair<ARGReachedSet, ARGState> removeSubtreeArguments : neededRemoveSubtreeCalls) {
      removeSubtree(removeSubtreeArguments.getFirst(), removeSubtreeArguments.getSecond());
    }

    for (Pair<ARGState, ARGState> removeCachedSubtreeArguments : neededRemoveCachedSubtreeCalls) {
<<<<<<< HEAD
      removeCachedSubtree(removeCachedSubtreeArguments.getFirst(), removeCachedSubtreeArguments.getSecond(), null);
    }

    if (lastElement == null) {
      removeSubtree(mainReachedSet, pPathElementToReachedState.get(element), newPrecision);
    } else {
      removeCachedSubtree(lastElement, pPathElementToReachedState.get(element), newPrecision);
=======
      removeCachedSubtree(removeCachedSubtreeArguments.getFirst(), removeCachedSubtreeArguments.getSecond(), null, pNewPrecisionTypes);
    }

    if (lastElement == null) {
      removeSubtree(mainReachedSet, pPathElementToReachedState.get(element), pNewPrecisions, pNewPrecisionTypes);
    } else {
      removeCachedSubtree(lastElement, pPathElementToReachedState.get(element), pNewPrecisions, pNewPrecisionTypes);
>>>>>>> 30d65383
    }

    removeSubtreeTimer.stop();
  }

<<<<<<< HEAD
  private void ensureExactCacheHitsOnPath(ARGReachedSet mainReachedSet, Path pPath, ARGState pElement, Precision newPrecision, Map<ARGState, ARGState> pPathElementToReachedState, Set<Pair<ARGState, ARGState>> neededRemoveCachedSubtreeCalls) {
    Map<ARGState, UnmodifiableReachedSet> pathElementToOuterReachedSet = new HashMap<ARGState, UnmodifiableReachedSet>();
    Pair<Set<ARGState>, Set<ARGState>> pair = getCallAndReturnNodes(pPath, pathElementToOuterReachedSet, mainReachedSet.asReachedSet(), pPathElementToReachedState);
=======
  private void ensureExactCacheHitsOnPath(ARGReachedSet mainReachedSet, ARGPath pPath, ARGState pElement,
      List<Precision> pNewPrecisions, Map<ARGState, ARGState> pPathElementToReachedState,
      Set<Pair<ARGState, ARGState>> neededRemoveCachedSubtreeCalls) {
    Map<ARGState, UnmodifiableReachedSet> pathElementToOuterReachedSet = new HashMap<>();
    Pair<Set<ARGState>, Set<ARGState>> pair =
        getCallAndReturnNodes(pPath, pathElementToOuterReachedSet, mainReachedSet.asReachedSet(),
            pPathElementToReachedState);
>>>>>>> 30d65383
    Set<ARGState> callNodes = pair.getFirst();
    Set<ARGState> returnNodes = pair.getSecond();

    Deque<ARGState> remainingPathElements = new LinkedList<ARGState>();
    for (int i = 0; i < pPath.size(); i++) {
      remainingPathElements.addLast(pPath.get(i).getFirst());
    }

    boolean starting = false;
    while (!remainingPathElements.isEmpty()) {
      ARGState currentElement = remainingPathElements.pop();

      if (currentElement.equals(pElement)) {
        starting = true;
      }

      if (starting) {
        if (callNodes.contains(currentElement)) {
          ARGState currentReachedState = pPathElementToReachedState.get(currentElement);
          CFANode node = extractLocation(currentReachedState);
          Block currentBlock = partitioning.getBlockForCallNode(node);
          AbstractState reducedState = wrappedReducer.getVariableReducedState(currentReachedState, currentBlock, node);

<<<<<<< HEAD
          removeUnpreciseCacheEntriesOnPath(currentElement, reducedState, newPrecision, currentBlock, remainingPathElements, pPathElementToReachedState, callNodes, returnNodes, pathElementToOuterReachedSet, neededRemoveCachedSubtreeCalls);
        }
      }
    }
  }

  private boolean removeUnpreciseCacheEntriesOnPath(ARGState rootState, AbstractState reducedRootState, Precision newPrecision, Block rootBlock, Deque<ARGState> remainingPathElements, Map<ARGState, ARGState> pPathElementToReachedState, Set<ARGState> callNodes, Set<ARGState> returnNodes, Map<ARGState, UnmodifiableReachedSet> pathElementToOuterReachedSet, Set<Pair<ARGState, ARGState>> neededRemoveCachedSubtreeCalls) {
    UnmodifiableReachedSet outerReachedSet = pathElementToOuterReachedSet.get(rootState);

    Precision rootPrecision = outerReachedSet.getPrecision(pPathElementToReachedState.get(rootState));
    Precision reducedNewPrecision = wrappedReducer.getVariableReducedPrecision(Precisions.replaceByType(rootPrecision, newPrecision, newPrecision.getClass()), rootBlock);
=======
          removeUnpreciseCacheEntriesOnPath(currentElement, reducedState, pNewPrecisions, currentBlock,
              remainingPathElements, pPathElementToReachedState, callNodes, returnNodes, pathElementToOuterReachedSet,
              neededRemoveCachedSubtreeCalls);
        }
      }
    }
  }

  private boolean removeUnpreciseCacheEntriesOnPath(ARGState rootState, AbstractState reducedRootState,
      List<Precision> pNewPrecisions, Block rootBlock, Deque<ARGState> remainingPathElements,
      Map<ARGState, ARGState> pPathElementToReachedState, Set<ARGState> callNodes, Set<ARGState> returnNodes,
      Map<ARGState, UnmodifiableReachedSet> pathElementToOuterReachedSet,
      Set<Pair<ARGState, ARGState>> neededRemoveCachedSubtreeCalls) {
    UnmodifiableReachedSet outerReachedSet = pathElementToOuterReachedSet.get(rootState);

    Precision rootPrecision = outerReachedSet.getPrecision(pPathElementToReachedState.get(rootState));

    for (int i = 0; i < pNewPrecisions.size(); i++) {
      rootPrecision = Precisions.replaceByType(rootPrecision, pNewPrecisions.get(i), pNewPrecisions.get(i).getClass());
    }
    Precision reducedNewPrecision =
        wrappedReducer.getVariableReducedPrecision(
            rootPrecision, rootBlock);
>>>>>>> 30d65383

    UnmodifiableReachedSet innerReachedSet = abstractStateToReachedSet.get(pPathElementToReachedState.get(rootState));
    Precision usedPrecision = innerReachedSet.getPrecision(innerReachedSet.getFirstState());

    //add precise key for new precision if needed
    if (!argCache.containsPreciseKey(reducedRootState, reducedNewPrecision, rootBlock)) {
      ReachedSet reachedSet = createInitialReachedSet(reducedRootState, reducedNewPrecision);
      argCache.put(reducedRootState, reducedNewPrecision, rootBlock, reachedSet);
    }

    boolean isNewPrecisionEntry = usedPrecision.equals(reducedNewPrecision);

    //fine, this block will not lead to any problems anymore, but maybe inner blocks will?
    //-> check other (inner) blocks on path
    boolean foundInnerUnpreciseEntries = false;
    while (!remainingPathElements.isEmpty()) {
      ARGState currentElement = remainingPathElements.pop();

      if (callNodes.contains(currentElement)) {
        ARGState currentReachedState = pPathElementToReachedState.get(currentElement);
        CFANode node = extractLocation(currentReachedState);
        Block currentBlock = partitioning.getBlockForCallNode(node);
        AbstractState reducedState = wrappedReducer.getVariableReducedState(currentReachedState, currentBlock, node);

<<<<<<< HEAD
        boolean removedUnpreciseInnerBlock = removeUnpreciseCacheEntriesOnPath(currentElement, reducedState, newPrecision, currentBlock, remainingPathElements, pPathElementToReachedState, callNodes, returnNodes, pathElementToOuterReachedSet, neededRemoveCachedSubtreeCalls);
=======
        boolean removedUnpreciseInnerBlock =
            removeUnpreciseCacheEntriesOnPath(currentElement, reducedState, pNewPrecisions, currentBlock,
                remainingPathElements, pPathElementToReachedState, callNodes, returnNodes,
                pathElementToOuterReachedSet, neededRemoveCachedSubtreeCalls);
>>>>>>> 30d65383
        if (removedUnpreciseInnerBlock) {
          //System.out.println("Innner context of " + rootBlock + " removed some unprecise entry");
          //ok we indeed found an inner block that was unprecise
          if (isNewPrecisionEntry && !foundInnerUnpreciseEntries) {
            //if we are in a reached set that already uses the new precision and this is the first such entry we have to remove the subtree starting from currentElement in the rootReachedSet
            neededRemoveCachedSubtreeCalls.add(Pair.of(pPathElementToReachedState.get(rootState), currentReachedState));
            foundInnerUnpreciseEntries = true;
          }
        }
      }

      if (returnNodes.contains(currentElement)) {
        //our block ended. Leave..
        return foundInnerUnpreciseEntries || !isNewPrecisionEntry;
      }
    }

    return foundInnerUnpreciseEntries || !isNewPrecisionEntry;
  }


<<<<<<< HEAD
  private void removeCachedSubtree(ARGState rootState, ARGState removeElement, Precision newPrecision) {
=======
  private void removeCachedSubtree(ARGState rootState, ARGState removeElement,
      List<Precision> pNewPrecisions,
      List<Class<? extends Precision>> pPrecisionTypes) {
>>>>>>> 30d65383
    removeCachedSubtreeTimer.start();

    try {
      CFANode rootNode = extractLocation(rootState);

      logger.log(Level.FINER, "Remove cached subtree for ", removeElement, " (rootNode: ", rootNode, ") issued");

      Block rootSubtree = partitioning.getBlockForCallNode(rootNode);
      AbstractState reducedRootState = wrappedReducer.getVariableReducedState(rootState, rootSubtree, rootNode);
      ReachedSet reachedSet = abstractStateToReachedSet.get(rootState);

      if (!reachedSet.contains(removeElement)) {
        //apparently, removeElement was removed due to prior deletions
        return;
      }

      Precision removePrecision = reachedSet.getPrecision(removeElement);
<<<<<<< HEAD
      Precision newReducedRemovePrecision = null;
      if (newPrecision != null) {
        newReducedRemovePrecision = wrappedReducer.getVariableReducedPrecision(Precisions.replaceByType(removePrecision, newPrecision, newPrecision.getClass()), rootSubtree);
=======
      ArrayList<Precision> newReducedRemovePrecision = null;
      if (pNewPrecisions != null) {
        newReducedRemovePrecision = new ArrayList<>(1);

        for (int i = 0; i < pNewPrecisions.size(); i++) {
          removePrecision = Precisions.replaceByType(removePrecision, pNewPrecisions.get(i), pPrecisionTypes.get(i));
        }

        newReducedRemovePrecision.add(wrappedReducer.getVariableReducedPrecision(removePrecision, rootSubtree));
        pPrecisionTypes = new ArrayList<>();
        pPrecisionTypes.add(newReducedRemovePrecision.get(0).getClass());
>>>>>>> 30d65383
      }

      assert !removeElement.getParents().isEmpty();

      Precision reducedRootPrecision = reachedSet.getPrecision(reachedSet.getFirstState());
      argCache.removeReturnEntry(reducedRootState, reducedRootPrecision, rootSubtree);

      logger.log(Level.FINEST, "Removing subtree, adding a new cached entry, and removing the former cached entries");

<<<<<<< HEAD
      if (removeSubtree(reachedSet, removeElement, newReducedRemovePrecision)) {
        argCache.updatePrecisionForEntry(reducedRootState, reducedRootPrecision, rootSubtree, newReducedRemovePrecision);
=======
      if (removeSubtree(reachedSet, removeElement, newReducedRemovePrecision, pPrecisionTypes)) {
        argCache
            .updatePrecisionForEntry(reducedRootState, reducedRootPrecision, rootSubtree, newReducedRemovePrecision.get(0));
>>>>>>> 30d65383
      }

    }
    finally {
      removeCachedSubtreeTimer.stop();
    }
  }

  /**
   *
   * @param reachedSet
   * @param argElement
   * @param newPrecision
   * @return <code>true</code>, if the precision of the first element of the given reachedSet changed by this operation; <code>false</code>, otherwise.
   */
<<<<<<< HEAD
  private static boolean removeSubtree(ReachedSet reachedSet, ARGState argElement, Precision newPrecision) {
    ARGReachedSet argReachSet = new ARGReachedSet(reachedSet);
    boolean updateCacheNeeded = argElement.getParents().contains(reachedSet.getFirstState());
    removeSubtree(argReachSet, argElement, newPrecision);
=======
  private static boolean removeSubtree(ReachedSet reachedSet, ARGState argElement,
      List<Precision> newPrecisions, List<Class<? extends Precision>> pPrecisionTypes) {
    ARGReachedSet argReachSet = new ARGReachedSet(reachedSet);
    boolean updateCacheNeeded = argElement.getParents().contains(reachedSet.getFirstState());
    removeSubtree(argReachSet, argElement, newPrecisions, pPrecisionTypes);
>>>>>>> 30d65383
    return updateCacheNeeded;
  }

  private static void removeSubtree(ARGReachedSet reachedSet, ARGState argElement) {
    reachedSet.removeSubtree(argElement);
  }

<<<<<<< HEAD
  private static void removeSubtree(ARGReachedSet reachedSet, ARGState argElement, Precision newPrecision) {
    if (newPrecision == null) {
      removeSubtree(reachedSet, argElement);
    } else {
      reachedSet.removeSubtree(argElement, newPrecision);
=======
  private static void removeSubtree(ARGReachedSet reachedSet, ARGState argElement,
      List<Precision> newPrecisions, List<Class<? extends Precision>> pPrecisionTypes) {
    if (newPrecisions == null || newPrecisions.size() == 0) {
      removeSubtree(reachedSet, argElement);
    } else {
      reachedSet.removeSubtree(argElement, newPrecisions, pPrecisionTypes);
>>>>>>> 30d65383
    }
  }

  private List<ARGState> trimPath(Path pPath, ARGState pElement) {
    List<ARGState> result = new ArrayList<ARGState>();

    for (Pair<ARGState, CFAEdge> e : pPath) {
      result.add(e.getFirst());
      if (e.getFirst().equals(pElement)) {
        return result;
      }
    }
    throw new IllegalArgumentException("Element " + pElement + " could not be found in path " + pPath + ".");
  }

  private Set<ARGState> getRelevantDefinitionNodes(List<ARGState> path) {
    Deque<ARGState> openCallElements = new ArrayDeque<ARGState>();
    Deque<Block> openSubtrees = new ArrayDeque<Block>();

    ARGState prevElement = path.get(1);
    for (ARGState currentElement : Iterables.skip(path, 2)) {
      CFANode currNode = extractLocation(currentElement);
      CFANode prevNode = extractLocation(prevElement);
      if (partitioning.isCallNode(prevNode)
          && !partitioning.getBlockForCallNode(prevNode).equals(openSubtrees.peek())) {
        if (!(isHeadOfMainFunction(prevNode))) {
          openCallElements.push(prevElement);
          openSubtrees.push(partitioning.getBlockForCallNode(prevNode));
        }

      }
      while (!openSubtrees.isEmpty()
           && openSubtrees.peek().isReturnNode(prevNode)
           && !openSubtrees.peek().getNodes().contains(currNode)) {
        openCallElements.pop();
        openSubtrees.pop();
      }
      prevElement = currentElement;
    }

    ARGState lastElement = path.get(path.size()-1);
    if (partitioning.isCallNode(extractLocation(lastElement))) {
      openCallElements.push(lastElement);
    }

    return new HashSet<ARGState>(openCallElements);
  }

  private Pair<Set<ARGState>, Set<ARGState>> getCallAndReturnNodes(Path path, Map<ARGState, UnmodifiableReachedSet> pathElementToOuterReachedSet, UnmodifiableReachedSet mainReachedSet, Map<ARGState, ARGState> pPathElementToReachedState) {
    Set<ARGState> callNodes = new HashSet<ARGState>();
    Set<ARGState> returnNodes = new HashSet<ARGState>();

    Deque<Block> openSubtrees = new ArrayDeque<Block>();

    Deque<UnmodifiableReachedSet> openReachedSets = new ArrayDeque<UnmodifiableReachedSet>();
    openReachedSets.push(mainReachedSet);

    ARGState prevElement = path.get(1).getFirst();
    for (Pair<ARGState, CFAEdge> currentElementPair : Iterables.skip(path, 2)) {
      ARGState currentElement = currentElementPair.getFirst();
      CFANode currNode = extractLocation(currentElement);
      CFANode prevNode = extractLocation(prevElement);

      pathElementToOuterReachedSet.put(prevElement, openReachedSets.peek());

      if (partitioning.isCallNode(prevNode)
          && !partitioning.getBlockForCallNode(prevNode).equals(openSubtrees.peek())) {
        if (!(isHeadOfMainFunction(prevNode))) {
          openSubtrees.push(partitioning.getBlockForCallNode(prevNode));
          openReachedSets.push(abstractStateToReachedSet.get(pPathElementToReachedState.get(prevElement)));
          callNodes.add(prevElement);
        }
      }

      while (!openSubtrees.isEmpty()
           && openSubtrees.peek().isReturnNode(prevNode)
           && !openSubtrees.peek().getNodes().contains(currNode)) {
        openSubtrees.pop();
        openReachedSets.pop();
        returnNodes.add(prevElement);
      }

      prevElement = currentElement;
    }

    ARGState lastElement = path.get(path.size()-1).getFirst();
    if (partitioning.isReturnNode(extractLocation(lastElement))) {
      returnNodes.add(lastElement);
    }
    pathElementToOuterReachedSet.put(lastElement, openReachedSets.peek());

    return Pair.of(callNodes, returnNodes);
  }

  //returns root of a subtree leading from the root element of the given reachedSet to the target state
  //subtree is represented using children and parents of ARGElements, where newTreeTarget is the ARGState
  //in the constructed subtree that represents target
<<<<<<< HEAD
  ARGState computeCounterexampleSubgraph(ARGState target, ARGReachedSet reachedSet, ARGState newTreeTarget, Map<ARGState, ARGState> pPathElementToReachedState) throws InterruptedException, RecursiveAnalysisFailedException {
    assert reachedSet.asReachedSet().contains(target);

    //start by creating ARGElements for each node needed in the tree
    Map<ARGState, ARGState> elementsMap = new HashMap<ARGState, ARGState>();
    Stack<ARGState> openElements = new Stack<ARGState>();
=======
  ARGState computeCounterexampleSubgraph(ARGState target, ARGReachedSet reachedSet, BackwardARGState newTreeTarget,
      Map<ARGState, ARGState> pPathElementToReachedState) throws InterruptedException, RecursiveAnalysisFailedException {
    assert reachedSet.asReachedSet().contains(target);

    //start by creating ARGElements for each node needed in the tree
    Map<ARGState, BackwardARGState> elementsMap = new HashMap<>();
    Stack<ARGState> openElements = new Stack<>();
>>>>>>> 30d65383
    ARGState root = null;

    pPathElementToReachedState.put(newTreeTarget, target);
    elementsMap.put(target, newTreeTarget);
    openElements.push(target);
    while (!openElements.empty()) {
      ARGState currentElement = openElements.pop();

      assert reachedSet.asReachedSet().contains(currentElement);

      for (ARGState parent : currentElement.getParents()) {
        if (!elementsMap.containsKey(parent)) {
          //create node for parent in the new subtree
          elementsMap.put(parent, new BackwardARGState(parent.getWrappedState(), null));
          pPathElementToReachedState.put(elementsMap.get(parent), parent);
          //and remember to explore the parent later
          openElements.push(parent);
        }
        CFAEdge edge = ABMARTUtils.getEdgeToChild(parent, currentElement);
        if (edge == null) {
          //this is a summarized call and thus an direct edge could not be found
          //we have the transfer function to handle this case, as our reachSet is wrong
          //(we have to use the cached ones)
          ARGState innerTree = computeCounterexampleSubgraph(parent, reachedSet.asReachedSet().getPrecision(parent), elementsMap.get(currentElement), pPathElementToReachedState);
          if (innerTree == null) {
            removeSubtree(reachedSet, parent);
            return null;
          }
          for (ARGState child : innerTree.getChildren()) {
            child.addParent(elementsMap.get(parent));
          }
          innerTree.removeFromARG();
<<<<<<< HEAD
        }
        else {
=======
          elementsMap.get(parent).updateDecreaseId();
        } else {
>>>>>>> 30d65383
          //normal edge
          //create an edge from parent to current
          elementsMap.get(currentElement).addParent(elementsMap.get(parent));
        }
      }
      if (currentElement.getParents().isEmpty()) {
        root = elementsMap.get(currentElement);
      }
    }
    assert root != null;
    return root;
  }

  /**
   * This method looks for the reached set that belongs to (root, rootPrecision),
   * then looks for target in this reached set and constructs a tree from root to target
   * (recursively, if needed).
   * @throws RecursiveAnalysisFailedException
   */
<<<<<<< HEAD
  private ARGState computeCounterexampleSubgraph(ARGState root, Precision rootPrecision, ARGState newTreeTarget, Map<ARGState, ARGState> pPathElementToReachedState) throws InterruptedException, RecursiveAnalysisFailedException {
=======
  private ARGState computeCounterexampleSubgraph(ARGState root, Precision rootPrecision, BackwardARGState newTreeTarget,
      Map<ARGState, ARGState> pPathElementToReachedState) throws InterruptedException, RecursiveAnalysisFailedException {
>>>>>>> 30d65383
    CFANode rootNode = extractLocation(root);
    Block rootSubtree = partitioning.getBlockForCallNode(rootNode);

    AbstractState reducedRootState = wrappedReducer.getVariableReducedState(root, rootSubtree, rootNode);
    ReachedSet reachSet = abstractStateToReachedSet.get(root);

    //we found the to the root and precision corresponding reach set
    //now try to find the target in the reach set
    ARGState targetARGState = (ARGState) expandedToReducedCache.get(pPathElementToReachedState.get(newTreeTarget));
    if (targetARGState.isDestroyed()) {
      logger.log(Level.FINE, "Target state refers to a destroyed ARGState, i.e., the cached subtree is outdated. Updating it.");
      return null;
    }
    assert reachSet.contains(targetARGState);
    //we found the target; now construct a subtree in the ARG starting with targetARTElement
    ARGState result = computeCounterexampleSubgraph(targetARGState, new ARGReachedSet(reachSet), newTreeTarget, pPathElementToReachedState);
    if (result == null) {
      //enforce recomputation to update cached subtree
      argCache.removeReturnEntry(reducedRootState, reachSet.getPrecision(reachSet.getFirstState()), rootSubtree);
    }
    return result;
  }

  void clearCaches() {
    argCache.clear();
    abstractStateToReachedSet.clear();
  }

  Pair<Block, ReachedSet> getCachedReachedSet(ARGState root, Precision rootPrecision) {
    CFANode rootNode = extractLocation(root);
    Block rootSubtree = partitioning.getBlockForCallNode(rootNode);

    ReachedSet reachSet = abstractStateToReachedSet.get(root);
    assert reachSet != null;
    return Pair.of(rootSubtree, reachSet);
  }

  @Override
  public Collection<? extends AbstractState> strengthen(
      AbstractState pElement, List<AbstractState> pOtherElements,
      CFAEdge pCfaEdge, Precision pPrecision) throws CPATransferException,
      InterruptedException {
<<<<<<< HEAD
    return wrappedTransfer.strengthen(pElement, pOtherElements, pCfaEdge, pPrecision);
  }

=======
    return attachAdditionalInfoToCallNodes(wrappedTransfer.strengthen(pElement, pOtherElements, pCfaEdge, pPrecision));
  }

  public boolean areAbstractSuccessors(AbstractState pState, CFAEdge pCfaEdge,
      Collection<? extends AbstractState> pSuccessors) throws CPATransferException,
      InterruptedException {
    if (pCfaEdge != null) { return wrappedProofChecker.areAbstractSuccessors(pState, pCfaEdge, pSuccessors); }
    return areAbstractSuccessors0(pState, pCfaEdge, pSuccessors, partitioning.getMainBlock());
  }

  public boolean areAbstractSuccessors0(AbstractState pState, CFAEdge pCfaEdge,
      Collection<? extends AbstractState> pSuccessors, final Block currentBlock)
      throws CPATransferException,
      InterruptedException {
    // currently cannot deal with blocks for which the set of call nodes and return nodes of that block is not disjunct
    boolean successorExists;

    CFANode node = extractLocation(pState);

    if (partitioning.isCallNode(node) && !isHeadOfMainFunction(node)
        && !partitioning.getBlockForCallNode(node).equals(currentBlock)) {
      // do not support nodes which are call nodes of multiple blocks
      Block analyzedBlock = partitioning.getBlockForCallNode(node);
      try {
        if (!(pState instanceof ABMARGBlockStartState)
            || ((ABMARGBlockStartState) pState).getAnalyzedBlock() == null
            || !abmCPA.isCoveredBy(wrappedReducer.getVariableReducedStateForProofChecking(pState, analyzedBlock, node),
                ((ABMARGBlockStartState) pState).getAnalyzedBlock())) { return false; }
      } catch (CPAException e) {
        throw new CPATransferException("Missing information about block whose analysis is expected to be started at "
            + pState);
      }
      try {
        Collection<ARGState> endOfBlock;
        Pair<ARGState, Block> key = Pair.of(((ABMARGBlockStartState) pState).getAnalyzedBlock(), analyzedBlock);
        if (correctARGsForBlocks != null && correctARGsForBlocks.containsKey(key)) {
          endOfBlock = correctARGsForBlocks.get(key);
        } else {
          Pair<Boolean, Collection<ARGState>> result =
              checkARGBlock(((ABMARGBlockStartState) pState).getAnalyzedBlock(), analyzedBlock);
          if (!result.getFirst()) { return false; }
          endOfBlock = result.getSecond();
          setCorrectARG(key, endOfBlock);
        }

        HashSet<AbstractState> notFoundSuccessors = new HashSet<>(pSuccessors);
        AbstractState expandedState;

        Multimap<CFANode, AbstractState> blockSuccessors = HashMultimap.create();
        for (AbstractState absElement : pSuccessors) {
          ARGState successorElem = (ARGState) absElement;
          blockSuccessors.put(extractLocation(absElement), successorElem);
        }


        for (ARGState leaveB : endOfBlock) {
          successorExists = false;
          expandedState = wrappedReducer.getVariableExpandedStateForProofChecking(pState, analyzedBlock, leaveB);
          for (AbstractState next : blockSuccessors.get(extractLocation(leaveB))) {
            if (abmCPA.isCoveredBy(expandedState, next)) {
              successorExists = true;
              notFoundSuccessors.remove(next);
            }
          }
          if (!successorExists) { return false; }
        }

        if (!notFoundSuccessors.isEmpty()) { return false; }

      } catch (CPAException e) {
        throw new CPATransferException("Checking ARG with root " + ((ABMARGBlockStartState) pState).getAnalyzedBlock()
            + " for block " + currentBlock + "failed.");
      }
    } else {
      HashSet<CFAEdge> usedEdges = new HashSet<>();
      for (AbstractState absElement : pSuccessors) {
        ARGState successorElem = (ARGState) absElement;
        usedEdges.add(((ARGState) pState).getEdgeToChild(successorElem));
      }

      //no call node, check if successors can be constructed with help of CFA edges
      for (int i = 0; i < node.getNumLeavingEdges(); i++) {
        // edge leads to node in inner block
        Block currentNodeBlock = partitioning.getBlockForReturnNode(node);
        if (currentNodeBlock != null && !currentBlock.equals(currentNodeBlock)
            && currentNodeBlock.getNodes().contains(node.getLeavingEdge(i).getSuccessor())) {
          if (usedEdges.contains(node.getLeavingEdge(i))) { return false; }
          continue;
        }
        // edge leaves block, do not analyze, check for call node since if call node is also return node analysis will go beyond current block
        if (!currentBlock.isCallNode(node) && currentBlock.isReturnNode(node)
            && !currentBlock.getNodes().contains(node.getLeavingEdge(i).getSuccessor())) {
          if (usedEdges.contains(node.getLeavingEdge(i))) { return false; }
          continue;
        }
        if (!wrappedProofChecker.areAbstractSuccessors(pState, node.getLeavingEdge(i), pSuccessors)) {
          return false;
        }
      }
    }
    return true;
  }

  private Pair<Boolean, Collection<ARGState>> checkARGBlock(ARGState rootNode,
      final Block currentBlock)
      throws CPAException, InterruptedException {
    Collection<ARGState> returnNodes = new ArrayList<>();
    Set<ARGState> waitingForUnexploredParents = new HashSet<>();
    boolean unexploredParent;
    Stack<ARGState> waitlist = new Stack<>();
    HashSet<ARGState> visited = new HashSet<>();
    HashSet<ARGState> coveredNodes = new HashSet<>();
    ARGState current;

    waitlist.add(rootNode);
    visited.add(rootNode);

    while (!waitlist.isEmpty()) {
      current = waitlist.pop();

      if (current.isTarget()) {
        returnNodes.add(current);
      }

      if (current.isCovered()) {
        coveredNodes.clear();
        coveredNodes.add(current);
        do {
          if (!abmCPA.isCoveredBy(current, current.getCoveringState())) {
            returnNodes = Collections.emptyList();
            return Pair.of(false, returnNodes);
          }
          coveredNodes.add(current);
          if (coveredNodes.contains(current.getCoveringState())) {
            returnNodes = Collections.emptyList();
            return Pair.of(false, returnNodes);
          }
          current = current.getCoveringState();
        } while (current.isCovered());

        if (!visited.contains(current)) {
          unexploredParent = false;
          for (ARGState p : current.getParents()) {
            if (!visited.contains(p) || waitlist.contains(p)) {
              waitingForUnexploredParents.add(current);
              unexploredParent = true;
              break;
            }
          }
          if (!unexploredParent) {
            visited.add(current);
            waitlist.add(current);
          }
        }
        continue;
      }

      CFANode node = extractLocation(current);
      if (currentBlock.isReturnNode(node)) {
        returnNodes.add(current);
      }

      if (!areAbstractSuccessors0(current, null, current.getChildren(), currentBlock)) {
        returnNodes = Collections.emptyList();
        return Pair.of(false, returnNodes);
      }

      for (ARGState child : current.getChildren()) {
        unexploredParent = false;
        for (ARGState p : child.getParents()) {
          if (!visited.contains(p) || waitlist.contains(p)) {
            waitingForUnexploredParents.add(child);
            unexploredParent = true;
            break;
          }
        }
        if (unexploredParent) {
          continue;
        }
        if (visited.contains(child)) {
          returnNodes = Collections.emptyList();
          return Pair.of(false, returnNodes);
        } else {
          waitingForUnexploredParents.remove(child);
          visited.add(child);
          waitlist.add(child);
        }
      }

    }
    if (!waitingForUnexploredParents.isEmpty()) {
      returnNodes = Collections.emptyList();
      return Pair.of(false, returnNodes);
    }
    return Pair.of(true, returnNodes);
  }

  public Collection<ReachedSet> getCachedReachedSet() {
    return argCache.getAllCachedReachedStates();
  }

  public void setCorrectARG(Pair<ARGState, Block> pKey, Collection<ARGState> pEndOfBlock){
    if (correctARGsForBlocks == null) {
      correctARGsForBlocks = new HashMap<>();
    }
    correctARGsForBlocks.put(pKey, pEndOfBlock);
  }

  static class BackwardARGState extends ARGState {

    private static final long serialVersionUID = -3279533907385516993L;
    private int decreasingStateID;
    private static int nextDecreaseID = Integer.MAX_VALUE;

    public BackwardARGState(AbstractState pWrappedState, ARGState pParentElement) {
      super(pWrappedState, pParentElement);
      decreasingStateID = nextDecreaseID--;
    }

    @Override
    public boolean isOlderThan(ARGState other) {
      if (other instanceof BackwardARGState) { return decreasingStateID < ((BackwardARGState) other).decreasingStateID; }
      return super.isOlderThan(other);
    }

    void updateDecreaseId() {
      decreasingStateID = nextDecreaseID--;
    }
  }
>>>>>>> 30d65383
}<|MERGE_RESOLUTION|>--- conflicted
+++ resolved
@@ -2,7 +2,7 @@
  *  CPAchecker is a tool for configurable software verification.
  *  This file is part of CPAchecker.
  *
- *  Copyright (C) 2007-2012  Dirk Beyer
+ *  Copyright (C) 2007-2013  Dirk Beyer
  *  All rights reserved.
  *
  *  Licensed under the Apache License, Version 2.0 (the "License");
@@ -33,6 +33,7 @@
 import java.util.Deque;
 import java.util.HashMap;
 import java.util.HashSet;
+import java.util.LinkedHashSet;
 import java.util.LinkedList;
 import java.util.List;
 import java.util.Map;
@@ -58,20 +59,24 @@
 import org.sosy_lab.cpachecker.core.interfaces.Precision;
 import org.sosy_lab.cpachecker.core.interfaces.Reducer;
 import org.sosy_lab.cpachecker.core.interfaces.TransferRelation;
+import org.sosy_lab.cpachecker.core.interfaces.pcc.ProofChecker;
 import org.sosy_lab.cpachecker.core.reachedset.ReachedSet;
 import org.sosy_lab.cpachecker.core.reachedset.ReachedSetFactory;
 import org.sosy_lab.cpachecker.core.reachedset.UnmodifiableReachedSet;
+import org.sosy_lab.cpachecker.cpa.arg.ARGPath;
 import org.sosy_lab.cpachecker.cpa.arg.ARGReachedSet;
 import org.sosy_lab.cpachecker.cpa.arg.ARGState;
-import org.sosy_lab.cpachecker.cpa.arg.Path;
+import org.sosy_lab.cpachecker.cpa.predicate.PredicateAbstractState;
 import org.sosy_lab.cpachecker.exceptions.CPAException;
 import org.sosy_lab.cpachecker.exceptions.CPATransferException;
 import org.sosy_lab.cpachecker.util.AbstractStates;
 import org.sosy_lab.cpachecker.util.Precisions;
 
+import com.google.common.collect.HashMultimap;
 import com.google.common.collect.Iterables;
-
-@Options(prefix="cpa.abm")
+import com.google.common.collect.Multimap;
+
+@Options(prefix = "cpa.abm")
 public class ABMTransferRelation implements TransferRelation {
 
   private class AbstractStateHash {
@@ -92,10 +97,8 @@
 
     @Override
     public boolean equals(Object pObj) {
-      if (!(pObj instanceof AbstractStateHash)) {
-        return false;
-      }
-      AbstractStateHash other = (AbstractStateHash)pObj;
+      if (!(pObj instanceof AbstractStateHash)) { return false; }
+      AbstractStateHash other = (AbstractStateHash) pObj;
       equalsTimer.start();
       try {
         return context.equals(other.context)
@@ -125,10 +128,14 @@
 
   private class Cache {
 
-    private final Map<AbstractStateHash, ReachedSet> preciseReachedCache = new HashMap<AbstractStateHash, ReachedSet>();
-    private final Map<AbstractStateHash, ReachedSet> unpreciseReachedCache = new HashMap<AbstractStateHash, ReachedSet>();
-
-    private final Map<AbstractStateHash, Collection<AbstractState>> returnCache = new HashMap<AbstractStateHash, Collection<AbstractState>>();
+    private final Map<AbstractStateHash, ReachedSet> preciseReachedCache = new HashMap<>();
+    private final Map<AbstractStateHash, ReachedSet> unpreciseReachedCache =
+        new HashMap<>();
+
+    private final Map<AbstractStateHash, Collection<AbstractState>> returnCache = new HashMap<>();
+    private final Map<AbstractStateHash, ARGState> blockARGCache = new HashMap<>();
+
+    private ARGState lastAnalyzedBlock = null;
 
     private AbstractStateHash getHashCode(AbstractState predicateKey, Precision precisionKey, Block context) {
       return new AbstractStateHash(predicateKey, precisionKey, context);
@@ -140,17 +147,18 @@
       preciseReachedCache.put(hash, item);
     }
 
-    private void put(AbstractState predicateKey, Precision precisionKey, Block context, Collection<AbstractState> item) {
+    private void put(AbstractState predicateKey, Precision precisionKey, Block context, Collection<AbstractState> item,
+        ARGState rootOfBlock) {
       AbstractStateHash hash = getHashCode(predicateKey, precisionKey, context);
       assert allStatesContainedInReachedSet(item, preciseReachedCache.get(hash));
       returnCache.put(hash, item);
+      blockARGCache.put(hash, rootOfBlock);
+      setLastAnalyzedBlock(hash);
     }
 
     private boolean allStatesContainedInReachedSet(Collection<AbstractState> pElements, ReachedSet reached) {
       for (AbstractState e : pElements) {
-        if (!reached.contains(e)) {
-          return false;
-        }
+        if (!reached.contains(e)) { return false; }
       }
       return true;
     }
@@ -159,18 +167,26 @@
       returnCache.remove(getHashCode(predicateKey, precisionKey, context));
     }
 
-    private Pair<ReachedSet, Collection<AbstractState>> get(AbstractState predicateKey, Precision precisionKey, Block context) {
+    public void removeBlockEntry(AbstractState predicateKey, Precision precisionKey, Block context) {
+      blockARGCache.remove(getHashCode(predicateKey, precisionKey, context));
+    }
+
+    private Pair<ReachedSet, Collection<AbstractState>> get(AbstractState predicateKey, Precision precisionKey,
+        Block context) {
       AbstractStateHash hash = getHashCode(predicateKey, precisionKey, context);
 
       ReachedSet result = preciseReachedCache.get(hash);
       if (result != null) {
+        setLastAnalyzedBlock(hash);
         return Pair.of(result, returnCache.get(hash));
       }
 
       if (aggressiveCaching) {
         result = unpreciseReachedCache.get(hash);
         if (result != null) {
-          return Pair.of(result, returnCache.get(getHashCode(predicateKey, result.getPrecision(result.getFirstState()), context)));
+          setLastAnalyzedBlock(getHashCode(predicateKey, result.getPrecision(result.getFirstState()), context));
+          return Pair.of(result,
+              returnCache.get(getHashCode(predicateKey, result.getPrecision(result.getFirstState()), context)));
         }
 
         //search for similar entry
@@ -178,14 +194,28 @@
         if (pair != null) {
           //found similar element, use this
           unpreciseReachedCache.put(hash, pair.getFirst());
+          setLastAnalyzedBlock(getHashCode(predicateKey, pair.getFirst().getPrecision(pair.getFirst().getFirstState()),
+              context));
           return pair;
         }
       }
 
+      lastAnalyzedBlock = null;
       return Pair.of(null, null);
     }
 
-    private Pair<ReachedSet, Collection<AbstractState>> lookForSimilarState(AbstractState pPredicateKey, Precision pPrecisionKey, Block pContext) {
+    private void setLastAnalyzedBlock(AbstractStateHash pHash) {
+      if (PCCInformation.isPCCEnabled()) {
+        lastAnalyzedBlock = blockARGCache.get(pHash);
+      }
+    }
+
+    private ARGState getLastAnalyzedBlock() {
+      return lastAnalyzedBlock;
+    }
+
+    private Pair<ReachedSet, Collection<AbstractState>> lookForSimilarState(AbstractState pPredicateKey,
+        Precision pPrecisionKey, Block pContext) {
       searchingTimer.start();
       try {
         int min = Integer.MAX_VALUE;
@@ -198,7 +228,8 @@
             int distance = wrappedReducer.measurePrecisionDifference(pPrecisionKey, cacheKey.precisionKey);
             if (distance < min) { //prefer similar precisions
               min = distance;
-              result = Pair.of(preciseReachedCache.get(ignorePrecisionSearchKey), returnCache.get(ignorePrecisionSearchKey));
+              result =
+                  Pair.of(preciseReachedCache.get(ignorePrecisionSearchKey), returnCache.get(ignorePrecisionSearchKey));
             }
           }
         }
@@ -240,7 +271,8 @@
       return preciseReachedCache.containsKey(hash);
     }
 
-    public void updatePrecisionForEntry(AbstractState predicateKey, Precision precisionKey, Block context, Precision newPrecisionKey) {
+    public void updatePrecisionForEntry(AbstractState predicateKey, Precision precisionKey, Block context,
+        Precision newPrecisionKey) {
       AbstractStateHash hash = getHashCode(predicateKey, precisionKey, context);
       ReachedSet reachedSet = preciseReachedCache.get(hash);
       if (reachedSet != null) {
@@ -254,13 +286,35 @@
     }
   }
 
-  @Option(description="if enabled, cache queries also consider blocks with non-matching precision for reuse.")
+  @Options
+  private static class PCCInformation {
+
+    @Option(name = "pcc.proofgen.doPCC", description = "")
+    private boolean doPCC = false;
+
+    private static PCCInformation instance = null;
+
+    private PCCInformation(Configuration pConfig) throws InvalidConfigurationException {
+      pConfig.inject(this);
+    }
+
+    public static void instantiate(Configuration pConfig) throws InvalidConfigurationException {
+      instance = new PCCInformation(pConfig);
+    }
+
+    public static boolean isPCCEnabled() {
+      return instance.doPCC;
+    }
+
+  }
+
+  @Option(description = "if enabled, cache queries also consider blocks with non-matching precision for reuse.")
   private boolean aggressiveCaching = true;
 
   private final Cache argCache = new Cache();
 
-  private final Map<AbstractState, ReachedSet> abstractStateToReachedSet = new HashMap<AbstractState, ReachedSet>();
-  private final Map<AbstractState, AbstractState> expandedToReducedCache = new HashMap<AbstractState, AbstractState>();
+  private final Map<AbstractState, ReachedSet> abstractStateToReachedSet = new HashMap<>();
+  private final Map<AbstractState, AbstractState> expandedToReducedCache = new HashMap<>();
 
   private Block currentBlock;
   private BlockPartitioning partitioning;
@@ -272,16 +326,15 @@
   private final ReachedSetFactory reachedSetFactory;
   private final Reducer wrappedReducer;
   private final ABMPrecisionAdjustment prec;
-<<<<<<< HEAD
-=======
   private final ABMCPA abmCPA;
   private final ProofChecker wrappedProofChecker;
->>>>>>> 30d65383
 
   private Map<AbstractState, Precision> forwardPrecisionToExpandedPrecision;
+  private Map<Pair<ARGState, Block>, Collection<ARGState>> correctARGsForBlocks = null;
 
   //Stats
-  @Option(description="if enabled, the reached set cache is analysed for each cache miss to find the cause of the miss.")
+  @Option(
+      description = "if enabled, the reached set cache is analysed for each cache miss to find the cause of the miss.")
   boolean gatherCacheMissStatistics = false;
   int cacheMisses = 0;
   int partialCacheHits = 0;
@@ -300,12 +353,8 @@
 
 
 
-<<<<<<< HEAD
-  public ABMTransferRelation(Configuration pConfig, LogManager pLogger, ABMCPA abmCpa, ReachedSetFactory pReachedSetFactory) throws InvalidConfigurationException {
-=======
   public ABMTransferRelation(Configuration pConfig, LogManager pLogger, ABMCPA abmCpa, ProofChecker wrappedChecker,
       ReachedSetFactory pReachedSetFactory, ShutdownNotifier pShutdownNotifier) throws InvalidConfigurationException {
->>>>>>> 30d65383
     pConfig.inject(this);
     logger = pLogger;
     algorithm = new CPAAlgorithm(abmCpa, logger, pConfig, pShutdownNotifier);
@@ -313,13 +362,10 @@
     wrappedTransfer = abmCpa.getWrappedCpa().getTransferRelation();
     wrappedReducer = abmCpa.getReducer();
     prec = abmCpa.getPrecisionAdjustment();
-<<<<<<< HEAD
-=======
     PCCInformation.instantiate(pConfig);
     abmCPA = abmCpa;
     wrappedProofChecker = wrappedChecker;
 
->>>>>>> 30d65383
     assert wrappedReducer != null;
   }
 
@@ -347,6 +393,7 @@
     forwardPrecisionToExpandedPrecision.clear();
 
     if (edge == null) {
+
       CFANode node = extractLocation(pElement);
 
       if (partitioning.isCallNode(node)) {
@@ -355,13 +402,14 @@
           //we are already in same context
           //thus we already did the recursive call or we a recursion in the cachedSubtrees
           //the latter isnt supported yet, but in the the former case we can classicaly do the post operation
-          return wrappedTransfer.getAbstractSuccessors(pElement, pPrecision, edge);
+          return attachAdditionalInfoToCallNodes(wrappedTransfer.getAbstractSuccessors(pElement, pPrecision, edge));
         }
 
         if (isHeadOfMainFunction(node)) {
           //skip main function
-          return wrappedTransfer.getAbstractSuccessors(pElement, pPrecision, edge);
-        }
+          return attachAdditionalInfoToCallNodes(wrappedTransfer.getAbstractSuccessors(pElement, pPrecision, edge));
+        }
+
 
         //Create ReachSet with node as initial element (+ add corresponding Location+CallStackElement)
         //do an CPA analysis to get the complete reachset
@@ -383,17 +431,27 @@
         logger.log(Level.FINER, "Recursive analysis of depth", depth--, "finished");
         logger.log(Level.ALL, "Resulting elements:", reducedResult);
 
-        List<AbstractState> expandedResult = new ArrayList<AbstractState>(reducedResult.size());
-        for (Pair<AbstractState, Precision> reducedPair: reducedResult) {
+        addBlockAnalysisInfo(pElement);
+
+        List<AbstractState> expandedResult = new ArrayList<>(reducedResult.size());
+        for (Pair<AbstractState, Precision> reducedPair : reducedResult) {
           AbstractState reducedState = reducedPair.getFirst();
           Precision reducedPrecision = reducedPair.getSecond();
 
-          ARGState expandedState = (ARGState)wrappedReducer.getVariableExpandedState(pElement, currentBlock, reducedState);
+          if (reducedState == ABMARGBlockStartState.getDummy()) {
+            ((ABMARGBlockStartState)reducedState).addParent((ARGState) pElement);
+            expandedResult.add(reducedState);
+            return expandedResult;
+          }
+
+          ARGState expandedState =
+              (ARGState) wrappedReducer.getVariableExpandedState(pElement, currentBlock, reducedState);
           expandedToReducedCache.put(expandedState, reducedState);
 
-          Precision expandedPrecision = wrappedReducer.getVariableExpandedPrecision(pPrecision, outerSubtree, reducedPrecision);
-
-          expandedState.addParent((ARGState)pElement);
+          Precision expandedPrecision =
+              wrappedReducer.getVariableExpandedPrecision(pPrecision, outerSubtree, reducedPrecision);
+
+          expandedState.addParent((ARGState) pElement);
           expandedResult.add(expandedState);
 
           forwardPrecisionToExpandedPrecision.put(expandedState, expandedPrecision);
@@ -403,34 +461,29 @@
 
         currentBlock = outerSubtree;
 
-<<<<<<< HEAD
-        return expandedResult;
-      }
-      else {
-        List<AbstractState> result = new ArrayList<AbstractState>();
-=======
         return attachAdditionalInfoToCallNodes(expandedResult);
       } else {
         List<AbstractState> result = new ArrayList<>();
->>>>>>> 30d65383
         for (int i = 0; i < node.getNumLeavingEdges(); i++) {
           CFAEdge e = node.getLeavingEdge(i);
           result.addAll(getAbstractSuccessors0(pElement, pPrecision, e));
         }
-        return result;
+        return attachAdditionalInfoToCallNodes(result);
       }
     } else {
-      return getAbstractSuccessors0(pElement, pPrecision, edge);
-    }
-  }
-
-  private Collection<? extends AbstractState> getAbstractSuccessors0(AbstractState pElement, Precision pPrecision, CFAEdge edge) throws CPATransferException, InterruptedException {
+      return attachAdditionalInfoToCallNodes(getAbstractSuccessors0(pElement, pPrecision, edge));
+    }
+  }
+
+  private Collection<? extends AbstractState> getAbstractSuccessors0(AbstractState pElement, Precision pPrecision,
+      CFAEdge edge) throws CPATransferException, InterruptedException {
     assert edge != null;
 
     CFANode currentNode = edge.getPredecessor();
 
     Block currentNodeBlock = partitioning.getBlockForReturnNode(currentNode);
-    if (currentNodeBlock != null && !currentBlock.equals(currentNodeBlock) && currentNodeBlock.getNodes().contains(edge.getSuccessor())) {
+    if (currentNodeBlock != null && !currentBlock.equals(currentNodeBlock)
+        && currentNodeBlock.getNodes().contains(edge.getSuccessor())) {
       // we are not analyzing the block corresponding to currentNode (currentNodeBlock) but the currentNodeBlock is inside of this block
       // avoid a reanalysis
       return Collections.emptySet();
@@ -440,8 +493,7 @@
       // do not perform analysis beyond the current block
       return Collections.emptySet();
     }
-
-    return wrappedTransfer.getAbstractSuccessors(pElement, pPrecision, edge);
+    return attachAdditionalInfoToCallNodes(wrappedTransfer.getAbstractSuccessors(pElement, pPrecision, edge));
   }
 
 
@@ -450,11 +502,13 @@
   }
 
 
-  private Collection<Pair<AbstractState, Precision>> performCompositeAnalysis(AbstractState initialState, Precision initialPrecision, CFANode node) throws InterruptedException, RecursiveAnalysisFailedException {
+  private Collection<Pair<AbstractState, Precision>> performCompositeAnalysis(AbstractState initialState,
+      Precision initialPrecision, CFANode node) throws InterruptedException, RecursiveAnalysisFailedException {
     try {
       AbstractState reducedInitialState = wrappedReducer.getVariableReducedState(initialState, currentBlock, node);
       Precision reducedInitialPrecision = wrappedReducer.getVariableReducedPrecision(initialPrecision, currentBlock);
-      Pair<ReachedSet, Collection<AbstractState>> pair = argCache.get(reducedInitialState, reducedInitialPrecision, currentBlock);
+      Pair<ReachedSet, Collection<AbstractState>> pair =
+          argCache.get(reducedInitialState, reducedInitialPrecision, currentBlock);
       ReachedSet reached = pair.getFirst();
       Collection<AbstractState> returnElements = pair.getSecond();
 
@@ -491,19 +545,26 @@
         //this needs to be propagated to outer subgraph (till main is reached)
         returnElements = Collections.singletonList(lastElement);
 
-      }
-      else if (reached.hasWaitingState()) {
+      } else if (reached.hasWaitingState()) {
         //no target state, but waiting elements
         //analysis failed -> also break this analysis
         prec.breakAnalysis();
-        return Collections.singletonList(Pair.of(reducedInitialState, reducedInitialPrecision)); //dummy element
-      }
-      else {
+        return Collections.singletonList(Pair.of(
+            (AbstractState) ABMARGBlockStartState.createDummy(reducedInitialState),
+            reducedInitialPrecision)); //dummy element
+      } else {
         returnElements = AbstractStates.filterLocations(reached, currentBlock.getReturnNodes())
-                                       .toImmutableList();
-      }
-
-      argCache.put(reducedInitialState, reached.getPrecision(reached.getFirstState()), currentBlock, returnElements);
+            .toList();
+      }
+
+      ARGState rootOfBlock = null;
+      if (PCCInformation.isPCCEnabled()) {
+        if (!(reached.getFirstState() instanceof ARGState)) { throw new CPATransferException(
+            "Cannot build proof, ARG, for ABM analysis."); }
+        rootOfBlock = ABMARGUtils.copyARG((ARGState) reached.getFirstState());
+      }
+      argCache.put(reducedInitialState, reached.getPrecision(reached.getFirstState()), currentBlock, returnElements,
+          rootOfBlock);
 
       return imbueAbstractStatesWithPrecision(reached, returnElements);
     } catch (CPAException e) {
@@ -514,11 +575,76 @@
 
   private List<Pair<AbstractState, Precision>> imbueAbstractStatesWithPrecision(
       ReachedSet pReached, Collection<AbstractState> pElements) {
-    List<Pair<AbstractState, Precision>> result = new ArrayList<Pair<AbstractState,Precision>>();
+    List<Pair<AbstractState, Precision>> result = new ArrayList<>();
     for (AbstractState ele : pElements) {
       result.add(Pair.of(ele, pReached.getPrecision(ele)));
     }
     return result;
+  }
+
+  private Collection<? extends AbstractState> attachAdditionalInfoToCallNodes(
+      Collection<? extends AbstractState> pSuccessors) {
+    if (PCCInformation.isPCCEnabled()) {
+      List<AbstractState> successorsWithExtendedInfo = new ArrayList<>(pSuccessors.size());
+      for (AbstractState elem : pSuccessors) {
+        if (!(elem instanceof ARGState)) { return pSuccessors; }
+        if (!(elem instanceof ABMARGBlockStartState)) {
+          successorsWithExtendedInfo.add(createAdditionalInfo((ARGState) elem));
+        } else {
+          successorsWithExtendedInfo.add(elem);
+        }
+      }
+      return successorsWithExtendedInfo;
+    }
+    return pSuccessors;
+  }
+
+  protected AbstractState attachAdditionalInfoToCallNode(AbstractState pElem) {
+    if (!(pElem instanceof ABMARGBlockStartState) && PCCInformation.isPCCEnabled() && pElem instanceof ARGState) { return createAdditionalInfo((ARGState) pElem); }
+    return pElem;
+  }
+
+  private ARGState createAdditionalInfo(ARGState pElem) {
+    CFANode node = AbstractStates.extractLocation(pElem);
+    if (partitioning.isCallNode(node) && !partitioning.getBlockForCallNode(node).equals(currentBlock)) {
+      ABMARGBlockStartState replaceWith = new ABMARGBlockStartState(pElem.getWrappedState(), null);
+      replaceInARG(pElem, replaceWith);
+      return replaceWith;
+    }
+    return pElem;
+  }
+
+  private void replaceInARG(ARGState toReplace, ARGState replaceWith) {
+    for (ARGState p : toReplace.getParents()) {
+      replaceWith.addParent(p);
+    }
+    for (ARGState c : toReplace.getChildren()) {
+      c.addParent(replaceWith);
+    }
+    if (toReplace.isCovered()) {
+      replaceWith.setCovered(toReplace.getCoveringState());
+    }
+    List<ARGState> willCover = new ArrayList<>(toReplace.getCoveredByThis().size());
+    for (ARGState cov : toReplace.getCoveredByThis()) {
+      willCover.add(cov);
+    }
+    toReplace.removeFromARG();
+    for (ARGState cov : willCover) {
+      cov.setCovered(replaceWith);
+    }
+  }
+
+  private void addBlockAnalysisInfo(AbstractState pElement) throws CPATransferException {
+    if (PCCInformation.isPCCEnabled()) {
+      if (argCache.getLastAnalyzedBlock() == null || !(pElement instanceof ABMARGBlockStartState)) { throw new CPATransferException(
+          "Cannot build proof, ARG, for ABM analysis."); }
+      PredicateAbstractState pred = extractStateByType(pElement, PredicateAbstractState.class);
+      if (pred == null) {
+        ((ABMARGBlockStartState) pElement).setAnalyzedBlock(argCache.getLastAnalyzedBlock());
+      } else {
+        ((ABMARGBlockStartState) pElement).setAnalyzedBlock(argCache.getLastAnalyzedBlock());
+      }
+    }
   }
 
   private ReachedSet createInitialReachedSet(AbstractState initialState, Precision initialPredicatePrecision) {
@@ -527,23 +653,19 @@
     return reached;
   }
 
-<<<<<<< HEAD
-  void removeSubtree(ARGReachedSet mainReachedSet, Path pPath, ARGState element, Precision newPrecision, Map<ARGState, ARGState> pPathElementToReachedState) {
-=======
   void removeSubtree(ARGReachedSet mainReachedSet, ARGPath pPath,
       ARGState element, List<Precision> pNewPrecisions,
       List<Class<? extends Precision>> pNewPrecisionTypes,
       Map<ARGState, ARGState> pPathElementToReachedState) {
->>>>>>> 30d65383
     removeSubtreeTimer.start();
 
     List<ARGState> path = trimPath(pPath, element);
-    assert path.get(path.size()-1).equals(element);
+    assert path.get(path.size() - 1).equals(element);
 
     Set<ARGState> relevantCallNodes = getRelevantDefinitionNodes(path);
 
-    Set<Pair<ARGReachedSet, ARGState>> neededRemoveSubtreeCalls = new HashSet<Pair<ARGReachedSet,ARGState>>();
-    Set<Pair<ARGState, ARGState>> neededRemoveCachedSubtreeCalls = new HashSet<Pair<ARGState, ARGState>>();
+    Set<Pair<ARGReachedSet, ARGState>> neededRemoveSubtreeCalls = new LinkedHashSet<>();
+    Set<Pair<ARGState, ARGState>> neededRemoveCachedSubtreeCalls = new LinkedHashSet<>();
 
     ARGState lastElement = null;
     //iterate from root to element and remove all subtrees for subgraph calls
@@ -566,12 +688,8 @@
     }
 
     if (aggressiveCaching) {
-<<<<<<< HEAD
-      ensureExactCacheHitsOnPath(mainReachedSet, pPath, element, newPrecision, pPathElementToReachedState, neededRemoveCachedSubtreeCalls);
-=======
       ensureExactCacheHitsOnPath(mainReachedSet, pPath, element, pNewPrecisions, pPathElementToReachedState,
           neededRemoveCachedSubtreeCalls);
->>>>>>> 30d65383
     }
 
     for (Pair<ARGReachedSet, ARGState> removeSubtreeArguments : neededRemoveSubtreeCalls) {
@@ -579,15 +697,6 @@
     }
 
     for (Pair<ARGState, ARGState> removeCachedSubtreeArguments : neededRemoveCachedSubtreeCalls) {
-<<<<<<< HEAD
-      removeCachedSubtree(removeCachedSubtreeArguments.getFirst(), removeCachedSubtreeArguments.getSecond(), null);
-    }
-
-    if (lastElement == null) {
-      removeSubtree(mainReachedSet, pPathElementToReachedState.get(element), newPrecision);
-    } else {
-      removeCachedSubtree(lastElement, pPathElementToReachedState.get(element), newPrecision);
-=======
       removeCachedSubtree(removeCachedSubtreeArguments.getFirst(), removeCachedSubtreeArguments.getSecond(), null, pNewPrecisionTypes);
     }
 
@@ -595,17 +704,11 @@
       removeSubtree(mainReachedSet, pPathElementToReachedState.get(element), pNewPrecisions, pNewPrecisionTypes);
     } else {
       removeCachedSubtree(lastElement, pPathElementToReachedState.get(element), pNewPrecisions, pNewPrecisionTypes);
->>>>>>> 30d65383
     }
 
     removeSubtreeTimer.stop();
   }
 
-<<<<<<< HEAD
-  private void ensureExactCacheHitsOnPath(ARGReachedSet mainReachedSet, Path pPath, ARGState pElement, Precision newPrecision, Map<ARGState, ARGState> pPathElementToReachedState, Set<Pair<ARGState, ARGState>> neededRemoveCachedSubtreeCalls) {
-    Map<ARGState, UnmodifiableReachedSet> pathElementToOuterReachedSet = new HashMap<ARGState, UnmodifiableReachedSet>();
-    Pair<Set<ARGState>, Set<ARGState>> pair = getCallAndReturnNodes(pPath, pathElementToOuterReachedSet, mainReachedSet.asReachedSet(), pPathElementToReachedState);
-=======
   private void ensureExactCacheHitsOnPath(ARGReachedSet mainReachedSet, ARGPath pPath, ARGState pElement,
       List<Precision> pNewPrecisions, Map<ARGState, ARGState> pPathElementToReachedState,
       Set<Pair<ARGState, ARGState>> neededRemoveCachedSubtreeCalls) {
@@ -613,11 +716,10 @@
     Pair<Set<ARGState>, Set<ARGState>> pair =
         getCallAndReturnNodes(pPath, pathElementToOuterReachedSet, mainReachedSet.asReachedSet(),
             pPathElementToReachedState);
->>>>>>> 30d65383
     Set<ARGState> callNodes = pair.getFirst();
     Set<ARGState> returnNodes = pair.getSecond();
 
-    Deque<ARGState> remainingPathElements = new LinkedList<ARGState>();
+    Deque<ARGState> remainingPathElements = new LinkedList<>();
     for (int i = 0; i < pPath.size(); i++) {
       remainingPathElements.addLast(pPath.get(i).getFirst());
     }
@@ -637,19 +739,6 @@
           Block currentBlock = partitioning.getBlockForCallNode(node);
           AbstractState reducedState = wrappedReducer.getVariableReducedState(currentReachedState, currentBlock, node);
 
-<<<<<<< HEAD
-          removeUnpreciseCacheEntriesOnPath(currentElement, reducedState, newPrecision, currentBlock, remainingPathElements, pPathElementToReachedState, callNodes, returnNodes, pathElementToOuterReachedSet, neededRemoveCachedSubtreeCalls);
-        }
-      }
-    }
-  }
-
-  private boolean removeUnpreciseCacheEntriesOnPath(ARGState rootState, AbstractState reducedRootState, Precision newPrecision, Block rootBlock, Deque<ARGState> remainingPathElements, Map<ARGState, ARGState> pPathElementToReachedState, Set<ARGState> callNodes, Set<ARGState> returnNodes, Map<ARGState, UnmodifiableReachedSet> pathElementToOuterReachedSet, Set<Pair<ARGState, ARGState>> neededRemoveCachedSubtreeCalls) {
-    UnmodifiableReachedSet outerReachedSet = pathElementToOuterReachedSet.get(rootState);
-
-    Precision rootPrecision = outerReachedSet.getPrecision(pPathElementToReachedState.get(rootState));
-    Precision reducedNewPrecision = wrappedReducer.getVariableReducedPrecision(Precisions.replaceByType(rootPrecision, newPrecision, newPrecision.getClass()), rootBlock);
-=======
           removeUnpreciseCacheEntriesOnPath(currentElement, reducedState, pNewPrecisions, currentBlock,
               remainingPathElements, pPathElementToReachedState, callNodes, returnNodes, pathElementToOuterReachedSet,
               neededRemoveCachedSubtreeCalls);
@@ -673,7 +762,6 @@
     Precision reducedNewPrecision =
         wrappedReducer.getVariableReducedPrecision(
             rootPrecision, rootBlock);
->>>>>>> 30d65383
 
     UnmodifiableReachedSet innerReachedSet = abstractStateToReachedSet.get(pPathElementToReachedState.get(rootState));
     Precision usedPrecision = innerReachedSet.getPrecision(innerReachedSet.getFirstState());
@@ -698,14 +786,10 @@
         Block currentBlock = partitioning.getBlockForCallNode(node);
         AbstractState reducedState = wrappedReducer.getVariableReducedState(currentReachedState, currentBlock, node);
 
-<<<<<<< HEAD
-        boolean removedUnpreciseInnerBlock = removeUnpreciseCacheEntriesOnPath(currentElement, reducedState, newPrecision, currentBlock, remainingPathElements, pPathElementToReachedState, callNodes, returnNodes, pathElementToOuterReachedSet, neededRemoveCachedSubtreeCalls);
-=======
         boolean removedUnpreciseInnerBlock =
             removeUnpreciseCacheEntriesOnPath(currentElement, reducedState, pNewPrecisions, currentBlock,
                 remainingPathElements, pPathElementToReachedState, callNodes, returnNodes,
                 pathElementToOuterReachedSet, neededRemoveCachedSubtreeCalls);
->>>>>>> 30d65383
         if (removedUnpreciseInnerBlock) {
           //System.out.println("Innner context of " + rootBlock + " removed some unprecise entry");
           //ok we indeed found an inner block that was unprecise
@@ -727,13 +811,9 @@
   }
 
 
-<<<<<<< HEAD
-  private void removeCachedSubtree(ARGState rootState, ARGState removeElement, Precision newPrecision) {
-=======
   private void removeCachedSubtree(ARGState rootState, ARGState removeElement,
       List<Precision> pNewPrecisions,
       List<Class<? extends Precision>> pPrecisionTypes) {
->>>>>>> 30d65383
     removeCachedSubtreeTimer.start();
 
     try {
@@ -751,11 +831,6 @@
       }
 
       Precision removePrecision = reachedSet.getPrecision(removeElement);
-<<<<<<< HEAD
-      Precision newReducedRemovePrecision = null;
-      if (newPrecision != null) {
-        newReducedRemovePrecision = wrappedReducer.getVariableReducedPrecision(Precisions.replaceByType(removePrecision, newPrecision, newPrecision.getClass()), rootSubtree);
-=======
       ArrayList<Precision> newReducedRemovePrecision = null;
       if (pNewPrecisions != null) {
         newReducedRemovePrecision = new ArrayList<>(1);
@@ -767,28 +842,22 @@
         newReducedRemovePrecision.add(wrappedReducer.getVariableReducedPrecision(removePrecision, rootSubtree));
         pPrecisionTypes = new ArrayList<>();
         pPrecisionTypes.add(newReducedRemovePrecision.get(0).getClass());
->>>>>>> 30d65383
       }
 
       assert !removeElement.getParents().isEmpty();
 
       Precision reducedRootPrecision = reachedSet.getPrecision(reachedSet.getFirstState());
       argCache.removeReturnEntry(reducedRootState, reducedRootPrecision, rootSubtree);
+      argCache.removeBlockEntry(reducedRootState, reducedRootPrecision, rootSubtree);
 
       logger.log(Level.FINEST, "Removing subtree, adding a new cached entry, and removing the former cached entries");
 
-<<<<<<< HEAD
-      if (removeSubtree(reachedSet, removeElement, newReducedRemovePrecision)) {
-        argCache.updatePrecisionForEntry(reducedRootState, reducedRootPrecision, rootSubtree, newReducedRemovePrecision);
-=======
       if (removeSubtree(reachedSet, removeElement, newReducedRemovePrecision, pPrecisionTypes)) {
         argCache
             .updatePrecisionForEntry(reducedRootState, reducedRootPrecision, rootSubtree, newReducedRemovePrecision.get(0));
->>>>>>> 30d65383
-      }
-
-    }
-    finally {
+      }
+
+    } finally {
       removeCachedSubtreeTimer.stop();
     }
   }
@@ -800,18 +869,11 @@
    * @param newPrecision
    * @return <code>true</code>, if the precision of the first element of the given reachedSet changed by this operation; <code>false</code>, otherwise.
    */
-<<<<<<< HEAD
-  private static boolean removeSubtree(ReachedSet reachedSet, ARGState argElement, Precision newPrecision) {
-    ARGReachedSet argReachSet = new ARGReachedSet(reachedSet);
-    boolean updateCacheNeeded = argElement.getParents().contains(reachedSet.getFirstState());
-    removeSubtree(argReachSet, argElement, newPrecision);
-=======
   private static boolean removeSubtree(ReachedSet reachedSet, ARGState argElement,
       List<Precision> newPrecisions, List<Class<? extends Precision>> pPrecisionTypes) {
     ARGReachedSet argReachSet = new ARGReachedSet(reachedSet);
     boolean updateCacheNeeded = argElement.getParents().contains(reachedSet.getFirstState());
     removeSubtree(argReachSet, argElement, newPrecisions, pPrecisionTypes);
->>>>>>> 30d65383
     return updateCacheNeeded;
   }
 
@@ -819,38 +881,28 @@
     reachedSet.removeSubtree(argElement);
   }
 
-<<<<<<< HEAD
-  private static void removeSubtree(ARGReachedSet reachedSet, ARGState argElement, Precision newPrecision) {
-    if (newPrecision == null) {
-      removeSubtree(reachedSet, argElement);
-    } else {
-      reachedSet.removeSubtree(argElement, newPrecision);
-=======
   private static void removeSubtree(ARGReachedSet reachedSet, ARGState argElement,
       List<Precision> newPrecisions, List<Class<? extends Precision>> pPrecisionTypes) {
     if (newPrecisions == null || newPrecisions.size() == 0) {
       removeSubtree(reachedSet, argElement);
     } else {
       reachedSet.removeSubtree(argElement, newPrecisions, pPrecisionTypes);
->>>>>>> 30d65383
-    }
-  }
-
-  private List<ARGState> trimPath(Path pPath, ARGState pElement) {
-    List<ARGState> result = new ArrayList<ARGState>();
+    }
+  }
+
+  private List<ARGState> trimPath(ARGPath pPath, ARGState pElement) {
+    List<ARGState> result = new ArrayList<>();
 
     for (Pair<ARGState, CFAEdge> e : pPath) {
       result.add(e.getFirst());
-      if (e.getFirst().equals(pElement)) {
-        return result;
-      }
+      if (e.getFirst().equals(pElement)) { return result; }
     }
     throw new IllegalArgumentException("Element " + pElement + " could not be found in path " + pPath + ".");
   }
 
   private Set<ARGState> getRelevantDefinitionNodes(List<ARGState> path) {
-    Deque<ARGState> openCallElements = new ArrayDeque<ARGState>();
-    Deque<Block> openSubtrees = new ArrayDeque<Block>();
+    Deque<ARGState> openCallElements = new ArrayDeque<>();
+    Deque<Block> openSubtrees = new ArrayDeque<>();
 
     ARGState prevElement = path.get(1);
     for (ARGState currentElement : Iterables.skip(path, 2)) {
@@ -865,29 +917,31 @@
 
       }
       while (!openSubtrees.isEmpty()
-           && openSubtrees.peek().isReturnNode(prevNode)
-           && !openSubtrees.peek().getNodes().contains(currNode)) {
+          && openSubtrees.peek().isReturnNode(prevNode)
+          && !openSubtrees.peek().getNodes().contains(currNode)) {
         openCallElements.pop();
         openSubtrees.pop();
       }
       prevElement = currentElement;
     }
 
-    ARGState lastElement = path.get(path.size()-1);
+    ARGState lastElement = path.get(path.size() - 1);
     if (partitioning.isCallNode(extractLocation(lastElement))) {
       openCallElements.push(lastElement);
     }
 
-    return new HashSet<ARGState>(openCallElements);
-  }
-
-  private Pair<Set<ARGState>, Set<ARGState>> getCallAndReturnNodes(Path path, Map<ARGState, UnmodifiableReachedSet> pathElementToOuterReachedSet, UnmodifiableReachedSet mainReachedSet, Map<ARGState, ARGState> pPathElementToReachedState) {
-    Set<ARGState> callNodes = new HashSet<ARGState>();
-    Set<ARGState> returnNodes = new HashSet<ARGState>();
-
-    Deque<Block> openSubtrees = new ArrayDeque<Block>();
-
-    Deque<UnmodifiableReachedSet> openReachedSets = new ArrayDeque<UnmodifiableReachedSet>();
+    return new HashSet<>(openCallElements);
+  }
+
+  private Pair<Set<ARGState>, Set<ARGState>> getCallAndReturnNodes(ARGPath path,
+      Map<ARGState, UnmodifiableReachedSet> pathElementToOuterReachedSet, UnmodifiableReachedSet mainReachedSet,
+      Map<ARGState, ARGState> pPathElementToReachedState) {
+    Set<ARGState> callNodes = new HashSet<>();
+    Set<ARGState> returnNodes = new HashSet<>();
+
+    Deque<Block> openSubtrees = new ArrayDeque<>();
+
+    Deque<UnmodifiableReachedSet> openReachedSets = new ArrayDeque<>();
     openReachedSets.push(mainReachedSet);
 
     ARGState prevElement = path.get(1).getFirst();
@@ -908,8 +962,8 @@
       }
 
       while (!openSubtrees.isEmpty()
-           && openSubtrees.peek().isReturnNode(prevNode)
-           && !openSubtrees.peek().getNodes().contains(currNode)) {
+          && openSubtrees.peek().isReturnNode(prevNode)
+          && !openSubtrees.peek().getNodes().contains(currNode)) {
         openSubtrees.pop();
         openReachedSets.pop();
         returnNodes.add(prevElement);
@@ -918,7 +972,7 @@
       prevElement = currentElement;
     }
 
-    ARGState lastElement = path.get(path.size()-1).getFirst();
+    ARGState lastElement = path.get(path.size() - 1).getFirst();
     if (partitioning.isReturnNode(extractLocation(lastElement))) {
       returnNodes.add(lastElement);
     }
@@ -930,14 +984,6 @@
   //returns root of a subtree leading from the root element of the given reachedSet to the target state
   //subtree is represented using children and parents of ARGElements, where newTreeTarget is the ARGState
   //in the constructed subtree that represents target
-<<<<<<< HEAD
-  ARGState computeCounterexampleSubgraph(ARGState target, ARGReachedSet reachedSet, ARGState newTreeTarget, Map<ARGState, ARGState> pPathElementToReachedState) throws InterruptedException, RecursiveAnalysisFailedException {
-    assert reachedSet.asReachedSet().contains(target);
-
-    //start by creating ARGElements for each node needed in the tree
-    Map<ARGState, ARGState> elementsMap = new HashMap<ARGState, ARGState>();
-    Stack<ARGState> openElements = new Stack<ARGState>();
-=======
   ARGState computeCounterexampleSubgraph(ARGState target, ARGReachedSet reachedSet, BackwardARGState newTreeTarget,
       Map<ARGState, ARGState> pPathElementToReachedState) throws InterruptedException, RecursiveAnalysisFailedException {
     assert reachedSet.asReachedSet().contains(target);
@@ -945,7 +991,6 @@
     //start by creating ARGElements for each node needed in the tree
     Map<ARGState, BackwardARGState> elementsMap = new HashMap<>();
     Stack<ARGState> openElements = new Stack<>();
->>>>>>> 30d65383
     ARGState root = null;
 
     pPathElementToReachedState.put(newTreeTarget, target);
@@ -964,12 +1009,14 @@
           //and remember to explore the parent later
           openElements.push(parent);
         }
-        CFAEdge edge = ABMARTUtils.getEdgeToChild(parent, currentElement);
+        CFAEdge edge = ABMARGUtils.getEdgeToChild(parent, currentElement);
         if (edge == null) {
           //this is a summarized call and thus an direct edge could not be found
           //we have the transfer function to handle this case, as our reachSet is wrong
           //(we have to use the cached ones)
-          ARGState innerTree = computeCounterexampleSubgraph(parent, reachedSet.asReachedSet().getPrecision(parent), elementsMap.get(currentElement), pPathElementToReachedState);
+          ARGState innerTree =
+              computeCounterexampleSubgraph(parent, reachedSet.asReachedSet().getPrecision(parent),
+                  elementsMap.get(currentElement), pPathElementToReachedState);
           if (innerTree == null) {
             removeSubtree(reachedSet, parent);
             return null;
@@ -978,13 +1025,8 @@
             child.addParent(elementsMap.get(parent));
           }
           innerTree.removeFromARG();
-<<<<<<< HEAD
-        }
-        else {
-=======
           elementsMap.get(parent).updateDecreaseId();
         } else {
->>>>>>> 30d65383
           //normal edge
           //create an edge from parent to current
           elementsMap.get(currentElement).addParent(elementsMap.get(parent));
@@ -1004,12 +1046,8 @@
    * (recursively, if needed).
    * @throws RecursiveAnalysisFailedException
    */
-<<<<<<< HEAD
-  private ARGState computeCounterexampleSubgraph(ARGState root, Precision rootPrecision, ARGState newTreeTarget, Map<ARGState, ARGState> pPathElementToReachedState) throws InterruptedException, RecursiveAnalysisFailedException {
-=======
   private ARGState computeCounterexampleSubgraph(ARGState root, Precision rootPrecision, BackwardARGState newTreeTarget,
       Map<ARGState, ARGState> pPathElementToReachedState) throws InterruptedException, RecursiveAnalysisFailedException {
->>>>>>> 30d65383
     CFANode rootNode = extractLocation(root);
     Block rootSubtree = partitioning.getBlockForCallNode(rootNode);
 
@@ -1020,12 +1058,15 @@
     //now try to find the target in the reach set
     ARGState targetARGState = (ARGState) expandedToReducedCache.get(pPathElementToReachedState.get(newTreeTarget));
     if (targetARGState.isDestroyed()) {
-      logger.log(Level.FINE, "Target state refers to a destroyed ARGState, i.e., the cached subtree is outdated. Updating it.");
+      logger.log(Level.FINE,
+          "Target state refers to a destroyed ARGState, i.e., the cached subtree is outdated. Updating it.");
       return null;
     }
     assert reachSet.contains(targetARGState);
     //we found the target; now construct a subtree in the ARG starting with targetARTElement
-    ARGState result = computeCounterexampleSubgraph(targetARGState, new ARGReachedSet(reachSet), newTreeTarget, pPathElementToReachedState);
+    ARGState result =
+        computeCounterexampleSubgraph(targetARGState, new ARGReachedSet(reachSet), newTreeTarget,
+            pPathElementToReachedState);
     if (result == null) {
       //enforce recomputation to update cached subtree
       argCache.removeReturnEntry(reducedRootState, reachSet.getPrecision(reachSet.getFirstState()), rootSubtree);
@@ -1052,11 +1093,6 @@
       AbstractState pElement, List<AbstractState> pOtherElements,
       CFAEdge pCfaEdge, Precision pPrecision) throws CPATransferException,
       InterruptedException {
-<<<<<<< HEAD
-    return wrappedTransfer.strengthen(pElement, pOtherElements, pCfaEdge, pPrecision);
-  }
-
-=======
     return attachAdditionalInfoToCallNodes(wrappedTransfer.strengthen(pElement, pOtherElements, pCfaEdge, pPrecision));
   }
 
@@ -1286,5 +1322,4 @@
       decreasingStateID = nextDecreaseID--;
     }
   }
->>>>>>> 30d65383
 }