--- conflicted
+++ resolved
@@ -23,13 +23,7 @@
  */
 package org.sosy_lab.cpachecker.cpa.value.refiner;
 
-<<<<<<< HEAD
-import java.util.Collection;
-=======
-import static com.google.common.collect.FluentIterable.from;
-
 import java.util.List;
->>>>>>> 6977c85a
 
 import org.sosy_lab.common.ShutdownNotifier;
 import org.sosy_lab.common.configuration.Configuration;
@@ -39,19 +33,16 @@
 import org.sosy_lab.common.log.LogManager;
 import org.sosy_lab.cpachecker.cfa.CFA;
 import org.sosy_lab.cpachecker.core.interfaces.ConfigurableProgramAnalysis;
-<<<<<<< HEAD
-=======
 import org.sosy_lab.cpachecker.cpa.arg.ARGPath;
-import org.sosy_lab.cpachecker.cpa.arg.ARGReachedSet;
->>>>>>> 6977c85a
-import org.sosy_lab.cpachecker.cpa.arg.ARGState;
 import org.sosy_lab.cpachecker.cpa.value.ValueAnalysisCPA;
 import org.sosy_lab.cpachecker.cpa.value.ValueAnalysisState;
 import org.sosy_lab.cpachecker.cpa.value.refiner.utils.SortingGlobalPathExtractor;
 import org.sosy_lab.cpachecker.cpa.value.refiner.utils.ValueAnalysisFeasibilityChecker;
+import org.sosy_lab.cpachecker.cpa.value.refiner.utils.ValueAnalysisPrefixProvider;
 import org.sosy_lab.cpachecker.util.CPAs;
-import org.sosy_lab.cpachecker.util.refiner.ErrorPathClassifier;
-import org.sosy_lab.cpachecker.util.refiner.StrongestPostOperator;
+import org.sosy_lab.cpachecker.util.refinement.PrefixSelector;
+import org.sosy_lab.cpachecker.util.refinement.GenericPrefixProvider;
+import org.sosy_lab.cpachecker.util.refinement.StrongestPostOperator;
 
 @Options(prefix = "cpa.value.refinement")
 public class ValueAnalysisGlobalRefiner extends ValueAnalysisRefiner {
@@ -85,11 +76,12 @@
         new ValueAnalysisGlobalRefiner(
             checker,
             strongestPostOp,
-            new ErrorPathClassifier(cfa.getVarClassification(),
-                                    cfa.getLoopStructure()),
+            new ValueAnalysisPrefixProvider(logger, cfa, config),
+            new PrefixSelector(cfa.getVarClassification(),
+                               cfa.getLoopStructure()),
             config,
             logger,
-        valueAnalysisCpa.getShutdownNotifier(),
+            valueAnalysisCpa.getShutdownNotifier(),
             cfa);
 
     return refiner;
@@ -98,7 +90,8 @@
   ValueAnalysisGlobalRefiner(
       final ValueAnalysisFeasibilityChecker pFeasibilityChecker,
       final StrongestPostOperator<ValueAnalysisState> pStrongestPostOperator,
-      final ErrorPathClassifier pPathClassifier,
+      final GenericPrefixProvider<ValueAnalysisState> pPrefixProvider,
+      final PrefixSelector pPrefixSelector,
       final Configuration pConfig,
       final LogManager pLogger,
       final ShutdownNotifier pShutdownNotifier, final CFA pCfa
@@ -106,8 +99,8 @@
 
     super(pFeasibilityChecker,
           pStrongestPostOperator,
-          new SortingGlobalPathExtractor(pFeasibilityChecker, pPathClassifier, pLogger, pConfig),
-          pPathClassifier,
+          new SortingGlobalPathExtractor(pPrefixProvider, pPrefixSelector, pLogger, pConfig),
+          pPrefixProvider,
           pConfig, pLogger, pShutdownNotifier, pCfa);
 
     pConfig.inject(this, ValueAnalysisGlobalRefiner.class);
