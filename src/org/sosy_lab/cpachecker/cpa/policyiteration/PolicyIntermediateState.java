--- conflicted
+++ resolved
@@ -69,19 +69,11 @@
 
   @Override
   public String toDOTLabel() {
-<<<<<<< HEAD
-    return toString();
-=======
     return "";
->>>>>>> 6977c85a
   }
 
   @Override
   public String toString() {
-<<<<<<< HEAD
-    return "Length: " + pathFormula.getLength();
-=======
     return pathFormula.toString() + "\nLength: " + pathFormula.getLength();
->>>>>>> 6977c85a
   }
 }