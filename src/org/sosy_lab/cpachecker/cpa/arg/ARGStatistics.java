--- conflicted
+++ resolved
@@ -544,13 +544,4 @@
       exportARG(pReached, getAllCounterexamples(pReached), CPAcheckerResult.Result.UNKNOWN);
     }
   }
-
-<<<<<<< HEAD
-  public Optional<Witness> getWitnessIfAlreadyGenerated() {
-    return argWitnessExporter == null
-        ? Optional.empty()
-        : argWitnessExporter.getWitnessIfAlreadyGenerated();
-  }
-=======
->>>>>>> 770ff48d
 }