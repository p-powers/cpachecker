--- conflicted
+++ resolved
@@ -591,8 +591,21 @@
    * @throws IOException
    */
   public static void producePathAutomaton(Appendable sb, ARGState pRootState,
-<<<<<<< HEAD
-      Set<ARGState> pPathStates, String name) throws IOException {
+      Set<ARGState> pPathStates, String name, CounterexampleInfo pCounterExample) throws IOException {
+
+    Map<ARGState, CFAEdgeWithAssignments> valueMap = null;
+
+    if (pCounterExample != null) {
+      Model model = pCounterExample.getTargetPathModel();
+      if (model != null) {
+        CFAPathWithAssignments cfaPath = model.getAssignedTermsPerEdge();
+        if (cfaPath != null) {
+          ARGPath targetPath = pCounterExample.getTargetPath();
+          valueMap = model.getexactVariableValues(targetPath);
+        }
+      }
+    }
+
 
 //    producePathAutomatonUntilCondition(sb, pRootState, pPathStates, name, new Function<ConditionContainer, Boolean>() {
 //      @Override
@@ -605,22 +618,6 @@
 
   public static void producePathAutomaton1(Appendable sb, ARGState pRootState,
         Set<ARGState> pPathStates, String name) throws IOException {
-=======
-      Set<ARGState> pPathStates, String name, CounterexampleInfo pCounterExample) throws IOException {
-
-    Map<ARGState, CFAEdgeWithAssignments> valueMap = null;
-
-    if (pCounterExample != null) {
-      Model model = pCounterExample.getTargetPathModel();
-      if (model != null) {
-        CFAPathWithAssignments cfaPath = model.getAssignedTermsPerEdge();
-        if (cfaPath != null) {
-          ARGPath targetPath = pCounterExample.getTargetPath();
-          valueMap = model.getexactVariableValues(targetPath);
-        }
-      }
-    }
->>>>>>> fb3050f0
 
     sb.append("CONTROL AUTOMATON " + name + "\n\n");
     sb.append("INITIAL STATE ARG" + pRootState.getStateId() + ";\n\n");
