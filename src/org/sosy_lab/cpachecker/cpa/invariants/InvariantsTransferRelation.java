/*
 *  CPAchecker is a tool for configurable software verification.
 *  This file is part of CPAchecker.
 *
 *  Copyright (C) 2007-2012  Dirk Beyer
 *  All rights reserved.
 *
 *  Licensed under the Apache License, Version 2.0 (the "License");
 *  you may not use this file except in compliance with the License.
 *  You may obtain a copy of the License at
 *
 *      http://www.apache.org/licenses/LICENSE-2.0
 *
 *  Unless required by applicable law or agreed to in writing, software
 *  distributed under the License is distributed on an "AS IS" BASIS,
 *  WITHOUT WARRANTIES OR CONDITIONS OF ANY KIND, either express or implied.
 *  See the License for the specific language governing permissions and
 *  limitations under the License.
 *
 *
 *  CPAchecker web page:
 *    http://cpachecker.sosy-lab.org
 */
package org.sosy_lab.cpachecker.cpa.invariants;

import java.math.BigInteger;
import java.util.Collection;
import java.util.Collections;
import java.util.Iterator;
import java.util.List;

import org.sosy_lab.common.Pair;
import org.sosy_lab.cpachecker.cfa.ast.c.CArraySubscriptExpression;
import org.sosy_lab.cpachecker.cfa.ast.c.CAssignment;
<<<<<<< HEAD
import org.sosy_lab.cpachecker.cfa.ast.c.CBinaryExpression;
import org.sosy_lab.cpachecker.cfa.ast.c.CBinaryExpression.BinaryOperator;
import org.sosy_lab.cpachecker.cfa.ast.c.CCastExpression;
import org.sosy_lab.cpachecker.cfa.ast.c.CCharLiteralExpression;
import org.sosy_lab.cpachecker.cfa.ast.c.CDeclaration;
import org.sosy_lab.cpachecker.cfa.ast.c.CExpression;
import org.sosy_lab.cpachecker.cfa.ast.c.CFunctionCallExpression;
import org.sosy_lab.cpachecker.cfa.ast.c.CIdExpression;
import org.sosy_lab.cpachecker.cfa.ast.c.CInitializerExpression;
import org.sosy_lab.cpachecker.cfa.ast.c.CIntegerLiteralExpression;
import org.sosy_lab.cpachecker.cfa.ast.c.CParameterDeclaration;
import org.sosy_lab.cpachecker.cfa.ast.c.CRightHandSide;
import org.sosy_lab.cpachecker.cfa.ast.c.CRightHandSideVisitor;
=======
import org.sosy_lab.cpachecker.cfa.ast.c.CCastExpression;
import org.sosy_lab.cpachecker.cfa.ast.c.CDeclaration;
import org.sosy_lab.cpachecker.cfa.ast.c.CExpression;
import org.sosy_lab.cpachecker.cfa.ast.c.CFieldReference;
import org.sosy_lab.cpachecker.cfa.ast.c.CFunctionCall;
import org.sosy_lab.cpachecker.cfa.ast.c.CFunctionCallAssignmentStatement;
import org.sosy_lab.cpachecker.cfa.ast.c.CIdExpression;
import org.sosy_lab.cpachecker.cfa.ast.c.CInitializerExpression;
import org.sosy_lab.cpachecker.cfa.ast.c.CIntegerLiteralExpression;
import org.sosy_lab.cpachecker.cfa.ast.c.CLeftHandSide;
import org.sosy_lab.cpachecker.cfa.ast.c.CParameterDeclaration;
import org.sosy_lab.cpachecker.cfa.ast.c.CPointerExpression;
>>>>>>> 30d65383
import org.sosy_lab.cpachecker.cfa.ast.c.CSimpleDeclaration;
import org.sosy_lab.cpachecker.cfa.ast.c.CUnaryExpression;
import org.sosy_lab.cpachecker.cfa.ast.c.CVariableDeclaration;
import org.sosy_lab.cpachecker.cfa.ast.c.DefaultCExpressionVisitor;
import org.sosy_lab.cpachecker.cfa.model.CFAEdge;
import org.sosy_lab.cpachecker.cfa.model.MultiEdge;
import org.sosy_lab.cpachecker.cfa.model.c.CAssumeEdge;
import org.sosy_lab.cpachecker.cfa.model.c.CDeclarationEdge;
import org.sosy_lab.cpachecker.cfa.model.c.CFunctionCallEdge;
import org.sosy_lab.cpachecker.cfa.model.c.CStatementEdge;
import org.sosy_lab.cpachecker.core.interfaces.AbstractState;
import org.sosy_lab.cpachecker.core.interfaces.Precision;
import org.sosy_lab.cpachecker.core.interfaces.TransferRelation;
<<<<<<< HEAD
=======
import org.sosy_lab.cpachecker.cpa.invariants.formula.CompoundStateFormulaManager;
import org.sosy_lab.cpachecker.cpa.invariants.formula.ExpressionToFormulaVisitor;
import org.sosy_lab.cpachecker.cpa.invariants.formula.ExpressionToFormulaVisitor.VariableNameExtractor;
import org.sosy_lab.cpachecker.cpa.invariants.formula.FormulaEvaluationVisitor;
import org.sosy_lab.cpachecker.cpa.invariants.formula.InvariantsFormula;
>>>>>>> 30d65383
import org.sosy_lab.cpachecker.exceptions.CPATransferException;
import org.sosy_lab.cpachecker.exceptions.UnrecognizedCCodeException;
import org.sosy_lab.cpachecker.exceptions.UnrecognizedCFAEdgeException;

import com.google.common.collect.FluentIterable;

public enum InvariantsTransferRelation implements TransferRelation {

  INSTANCE;

<<<<<<< HEAD
=======
  /**
   * Base name of the variable that is introduced to pass results from
   * returning function calls.
   */
  static final String RETURN_VARIABLE_BASE_NAME = "___cpa_temp_result_var_";

>>>>>>> 30d65383
  @Override
  public Collection<? extends AbstractState> getAbstractSuccessors(
      AbstractState pElement, Precision pPrecision, CFAEdge pEdge)
      throws CPATransferException {

    InvariantsState element = (InvariantsState)pElement;

<<<<<<< HEAD
    switch (edge.getEdgeType()) {
    case BlankEdge:
    case FunctionReturnEdge:
    case ReturnStatementEdge:
      break;

    case AssumeEdge:
      element = handleAssume(element, (CAssumeEdge)edge);
      break;

    case DeclarationEdge:
      element = handleDeclaration(element, (CDeclarationEdge)edge);
      break;

    case FunctionCallEdge:
      element = handleFunctionCall(element, (CFunctionCallEdge)edge);
      break;

    case StatementEdge:
      element = handleStatement(element, (CStatementEdge)edge);
      break;

    default:
      throw new UnrecognizedCFAEdgeException(edge);
    }
=======
    element = getSuccessor(pEdge, element);
>>>>>>> 30d65383

    if (element == null) {
      return Collections.emptySet();
    } else {
      return Collections.singleton(element);
    }
  }

<<<<<<< HEAD
  private InvariantsState handleAssume(InvariantsState element, CAssumeEdge edge) throws UnrecognizedCCodeException {

    // handle special case "a == i" where i is an integer literal
    CExpression exp = edge.getExpression();
    if (exp instanceof CBinaryExpression) {
      CBinaryExpression binExp = (CBinaryExpression)exp;

      if (binExp.getOperator() == BinaryOperator.EQUALS) {
        CExpression operand1 = binExp.getOperand1();
        if (operand1 instanceof CIdExpression) {
          String var = getVarName((CIdExpression)operand1, edge);
          SimpleInterval varValue = element.get(var);

          SimpleInterval value = binExp.getOperand2().accept(SimpleRightHandSideValueVisitor.VISITOR_INSTANCE);
          // value may be either a single value or (-INF, +INF)

          if (value.isSingleton()) {

            if (edge.getTruthAssumption()) {
              if (!varValue.intersectsWith(value)) {
                // not a possible edge
                return null;
              } else {
                element = element.copyAndSet(var, value);
              }

            } else {
              // negated edge
              if (varValue.equals(value)) {
                // not a possible edge
                return null;
              } else {
                // don't change interval
              }
            }

          } else {
            assert !value.hasLowerBound() && !value.hasUpperBound();
          }
        }
      }
    }

    return element;
=======
  private InvariantsState getSuccessor(CFAEdge pEdge, InvariantsState pState) throws UnrecognizedCFAEdgeException, UnrecognizedCCodeException {
    InvariantsState element = pState;
    if (!element.isRelevant(pEdge)) {
      element = pState.clear();
    } else {
      switch (pEdge.getEdgeType()) {
      case BlankEdge:
        break;
      case FunctionReturnEdge:
        element = handleFunctionReturn(element, (CFunctionReturnEdge) pEdge);
        break;
      case ReturnStatementEdge:
        element = handleReturnStatement(element, (CReturnStatementEdge) pEdge);
        break;
      case AssumeEdge:
        element = handleAssume(element, (CAssumeEdge)pEdge);
        break;

      case DeclarationEdge:
        element = handleDeclaration(element, (CDeclarationEdge)pEdge);
        break;

      case FunctionCallEdge:
        element = handleFunctionCall(element, (CFunctionCallEdge)pEdge);
        break;

      case StatementEdge:
        element = handleStatement(element, (CStatementEdge)pEdge);
        break;
      case MultiEdge:
        Iterator<CFAEdge> edgeIterator = ((MultiEdge) pEdge).iterator();
        while (element != null && edgeIterator.hasNext()) {
          element = getSuccessor(edgeIterator.next(), element);
        }
        break;
      default:
        throw new UnrecognizedCFAEdgeException(pEdge);
      }
    }
    return element;
  }

  private InvariantsState handleAssume(InvariantsState pElement, CAssumeEdge pEdge) throws UnrecognizedCCodeException {
    FormulaEvaluationVisitor<CompoundState> resolver = pElement.getFormulaResolver(pEdge);
    CExpression expression = pEdge.getExpression();
    // Create a formula representing the edge expression
    InvariantsFormula<CompoundState> expressionFormula = expression.accept(getExpressionToFormulaVisitor(pEdge));

    // Evaluate the state of the assume edge expression
    CompoundState expressionState = expressionFormula.accept(resolver, pElement.getEnvironment());
    /*
     * If the expression definitely evaluates to false when truth is assumed or
     * the expression definitely evaluates to true when falsehood is assumed,
     * the state is unreachable.
     */
    if (pEdge.getTruthAssumption() && expressionState.isDefinitelyFalse()
        || !pEdge.getTruthAssumption() && expressionState.isDefinitelyTrue()) {
      return null;
    }
    /*
     * Assume the state of the expression:
     * If truth is assumed, any non-zero value, otherwise zero.
     */
    if (!pEdge.getTruthAssumption()) {
      expressionFormula = CompoundStateFormulaManager.INSTANCE.logicalNot(expressionFormula);
    }
    InvariantsState result = pElement.assume(expressionFormula, pEdge);
    return result;
>>>>>>> 30d65383
  }

  private InvariantsState handleDeclaration(InvariantsState element, CDeclarationEdge edge) throws UnrecognizedCCodeException {
    if (!(edge.getDeclaration() instanceof CVariableDeclaration)) {

      return element;
    }
    CVariableDeclaration decl = (CVariableDeclaration)edge.getDeclaration();

    String varName = decl.getName();
    if (!decl.isGlobal()) {
<<<<<<< HEAD
      varName = edge.getSuccessor().getFunctionName() + "::" + varName;
    }

    SimpleInterval value = SimpleInterval.infinite();
    if (decl.getInitializer() != null && decl.getInitializer() instanceof CInitializerExpression) {
      CExpression init = ((CInitializerExpression)decl.getInitializer()).getExpression();
      value = init.accept(SimpleRightHandSideValueVisitor.VISITOR_INSTANCE);
    }

    return element.copyAndSet(varName, value);
  }

  private InvariantsState handleFunctionCall(InvariantsState element, CFunctionCallEdge edge) throws UnrecognizedCCodeException {

    InvariantsState newElement = element;
    List<String> formalParams = edge.getSuccessor().getFunctionParameterNames();
    List<CExpression> actualParams = edge.getArguments();
=======
      varName = scope(varName, pEdge.getSuccessor().getFunctionName());
    }

    final InvariantsFormula<CompoundState> value;
    if (decl.getInitializer() != null && decl.getInitializer() instanceof CInitializerExpression) {
      CExpression init = ((CInitializerExpression)decl.getInitializer()).getExpression();
      value = init.accept(getExpressionToFormulaVisitor(pEdge));
    } else {
      value = CompoundStateFormulaManager.INSTANCE.asConstant(CompoundState.top());
    }

    return pElement.assign(false, varName, value, pEdge).putType(varName,
        decl.getType());
  }

  private InvariantsState handleFunctionCall(InvariantsState pElement, final CFunctionCallEdge pEdge) throws UnrecognizedCCodeException {

    InvariantsState newElement = pElement;
    List<String> formalParams = pEdge.getSuccessor().getFunctionParameterNames();
    List<CExpression> actualParams = pEdge.getArguments();
    int limit = Math.min(formalParams.size(), actualParams.size());
    formalParams = FluentIterable.from(formalParams).limit(limit).toList();
    actualParams = FluentIterable.from(actualParams).limit(limit).toList();
>>>>>>> 30d65383

    for (Pair<String, CExpression> param : Pair.zipList(formalParams, actualParams)) {
      CExpression actualParam = param.getSecond();

<<<<<<< HEAD
      SimpleInterval value = actualParam.accept(SimpleRightHandSideValueVisitor.VISITOR_INSTANCE);

      if (actualParam instanceof CIdExpression) {
        String var = getVarName((CIdExpression)actualParam, edge);
        value = element.get(var);
      }

      String formalParam = scope(param.getFirst(), edge.getSuccessor().getFunctionName());
      newElement = newElement.copyAndSet(formalParam, value);
=======
      InvariantsFormula<CompoundState> value = actualParam.accept(getExpressionToFormulaVisitor(new VariableNameExtractor() {

        @Override
        public String extract(CExpression pCExpression) throws UnrecognizedCCodeException {
          return getVarName(pCExpression, pEdge, pEdge.getPredecessor().getFunctionName());
        }
      }));

      String formalParam = scope(param.getFirst(), pEdge.getSuccessor().getFunctionName());
      newElement = newElement.assign(false, formalParam, value, pEdge);
>>>>>>> 30d65383
    }

    return newElement;
  }

  private InvariantsState handleStatement(InvariantsState element, CStatementEdge edge) throws UnrecognizedCCodeException {

<<<<<<< HEAD
    if (edge.getStatement() instanceof CAssignment) {
      CAssignment assignment = (CAssignment)edge.getStatement();

      CExpression leftHandSide = assignment.getLeftHandSide();
      if (leftHandSide instanceof CIdExpression) {
        // a = ...

        String varName = getVarName((CIdExpression)leftHandSide, edge);
=======
    if (pEdge.getStatement() instanceof CAssignment) {
      CAssignment assignment = (CAssignment)pEdge.getStatement();
      ExpressionToFormulaVisitor etfv = getExpressionToFormulaVisitor(pEdge);
      CExpression leftHandSide = assignment.getLeftHandSide();
      InvariantsFormula<CompoundState> value = assignment.getRightHandSide().accept(etfv);
      return handleAssignment(pElement, pEdge.getPredecessor().getFunctionName(), pEdge, leftHandSide, value);
    }
>>>>>>> 30d65383

        CRightHandSide rightHandSide = assignment.getRightHandSide();
        SimpleInterval rightHandValue = rightHandSide.accept(SimpleRightHandSideValueVisitor.VISITOR_INSTANCE);

<<<<<<< HEAD
        // the line above handles all "easy" assignments like a = 5
        // now handle the special case "a = a + i" where is a literal
=======
  private InvariantsState handleAssignment(InvariantsState pElement, String pFunctionName, CFAEdge pEdge, CExpression pLeftHandSide, InvariantsFormula<CompoundState> pValue) throws UnrecognizedCCodeException {
    ExpressionToFormulaVisitor etfv = getExpressionToFormulaVisitor(pEdge);
    boolean isUnknownPointerDereference = pLeftHandSide instanceof CPointerExpression;
    if (pLeftHandSide instanceof CArraySubscriptExpression) {
      CArraySubscriptExpression arraySubscriptExpression = (CArraySubscriptExpression) pLeftHandSide;
      String array = getVarName(arraySubscriptExpression.getArrayExpression(), pEdge, pFunctionName);
      InvariantsFormula<CompoundState> subscript = arraySubscriptExpression.getSubscriptExpression().accept(etfv);
      return pElement.assignArray(array, subscript, pValue, pEdge);
    } else {
      String varName = getVarName(pLeftHandSide, pEdge, pFunctionName);
      return pElement.assign(isUnknownPointerDereference, varName, pValue, pEdge);
    }
  }

  private InvariantsState handleReturnStatement(InvariantsState pElement, CReturnStatementEdge pEdge) throws UnrecognizedCCodeException {
    String calledFunctionName = pEdge.getPredecessor().getFunctionName();
    CExpression returnedExpression = pEdge.getExpression();
    // If the return edge has no statement, no return value is passed: "return;"
    if (returnedExpression == null) {
      return pElement;
    }
    ExpressionToFormulaVisitor etfv = getExpressionToFormulaVisitor(pEdge);
    InvariantsFormula<CompoundState> returnedState = returnedExpression.accept(etfv);
    String returnValueName = scope(RETURN_VARIABLE_BASE_NAME, calledFunctionName);
    return pElement.assign(false, returnValueName, returnedState, pEdge);
  }
>>>>>>> 30d65383

        if (rightHandSide instanceof CBinaryExpression) {
          CBinaryExpression binExp = (CBinaryExpression)rightHandSide;

          if (binExp.getOperator() == BinaryOperator.PLUS) {
            CExpression operand1 = binExp.getOperand1();
            if (operand1 instanceof CIdExpression) {
              String rightHandVar = getVarName((CIdExpression)operand1, edge);

<<<<<<< HEAD
              if (varName.equals(rightHandVar)) {
                // now we are sure it's really "a = a + ..."
=======
      String calledFunctionName = pFunctionReturnEdge.getPredecessor().getFunctionName();
>>>>>>> 30d65383

                rightHandValue = element.get(varName);
                SimpleInterval incrementValue = binExp.getOperand2().accept(SimpleRightHandSideValueVisitor.VISITOR_INSTANCE);

<<<<<<< HEAD
                if (incrementValue.containsPositive()) {
                  rightHandValue = rightHandValue.extendToPositiveInfinity();
                }
                if (incrementValue.containsNegative()) {
                  rightHandValue = rightHandValue.extendToNegativeInfinity();
                }
              }
            }
          }
=======
      InvariantsFormula<CompoundState> value = CompoundStateFormulaManager.INSTANCE.asVariable(returnValueName);
>>>>>>> 30d65383

        } else if (rightHandSide instanceof CIdExpression) {
          // special case "a = b"
          String var = getVarName((CIdExpression)rightHandSide, edge);
          rightHandValue = element.get(var);
        }

<<<<<<< HEAD
        element = element.copyAndSet(varName, rightHandValue);

      } else {
        throw new UnrecognizedCCodeException("unknown left-hand side of assignment", edge, leftHandSide);
=======
        return handleAssignment(pElement, pFunctionReturnEdge.getSuccessor().getFunctionName(), pFunctionReturnEdge, funcExp.getLeftHandSide(), value);
>>>>>>> 30d65383
      }

    }

    return element;
  }

<<<<<<< HEAD
  private static String getVarName(CIdExpression var, CFAEdge edge) throws UnrecognizedCCodeException {
    String varName = var.getName();
    if (var.getDeclaration() != null) {
      CSimpleDeclaration decl = var.getDeclaration();
=======
  public static String getVarName(CExpression pLhs, CFAEdge pEdge) throws UnrecognizedCCodeException {
    return getVarName(pLhs, pEdge, pEdge.getSuccessor().getFunctionName());
  }
>>>>>>> 30d65383

  public static String getVarName(CExpression pLhs, CFAEdge pEdge, String pFunctionName) throws UnrecognizedCCodeException {
    if (pLhs instanceof CIdExpression) {
      CIdExpression var = (CIdExpression) pLhs;
      String varName = var.getName();
      if (var.getDeclaration() != null) {
        CSimpleDeclaration decl = var.getDeclaration();

        if (!(decl instanceof CDeclaration || decl instanceof CParameterDeclaration)) {
          throw new UnrecognizedCCodeException("unknown variable declaration", pEdge, var);
        }

        if (decl instanceof CDeclaration && ((CDeclaration)decl).isGlobal()) {

        } else {
          varName = scope(varName, pFunctionName);
        }
    }
    return varName;
    } else if (pLhs instanceof CFieldReference) {
      CFieldReference fieldRef = (CFieldReference) pLhs;
      String varName = fieldRef.getFieldName();
      CExpression owner = fieldRef.getFieldOwner();
      if (owner != null) {
        varName = getVarName(owner, pEdge, pFunctionName) + (fieldRef.isPointerDereference() ? "->" : ".") + varName;
      }
      return varName;
    } else if (pLhs instanceof CArraySubscriptExpression) {
      CArraySubscriptExpression arraySubscript = (CArraySubscriptExpression) pLhs;
      CExpression subscript = arraySubscript.getSubscriptExpression();
      CExpression owner = arraySubscript.getArrayExpression();
      if (subscript instanceof CIntegerLiteralExpression) {
        CIntegerLiteralExpression literal = (CIntegerLiteralExpression) subscript;
        return String.format("%s[%d]", getVarName(owner, pEdge, pFunctionName), literal.asLong());
      } else {
        return String.format("%s[*]", getVarName(owner, pEdge, pFunctionName));
      }
    } else if (pLhs instanceof CPointerExpression) {
      CPointerExpression pe = (CPointerExpression) pLhs;
      if (pe.getOperand() instanceof CLeftHandSide) {
        return String.format("*(%s)", getVarName(pe.getOperand(), pEdge));
      }
      return pLhs.toString();
    } else if (pLhs instanceof CCastExpression) {
      CCastExpression cast = (CCastExpression) pLhs;
      return getVarName(cast.getOperand(), pEdge);
    } else {
      return pLhs.toString(); // This actually seems wrong but is currently the only way to deal with some cases of pointer arithmetics
    }
  }

  static String scope(String pVar, String pFunction) {
    return pFunction + "::" + pVar;
  }

  private static class SimpleRightHandSideValueVisitor extends DefaultCExpressionVisitor<SimpleInterval, UnrecognizedCCodeException>
                                                       implements CRightHandSideVisitor<SimpleInterval, UnrecognizedCCodeException> {

    private static SimpleRightHandSideValueVisitor VISITOR_INSTANCE = new SimpleRightHandSideValueVisitor();

    @Override
    protected SimpleInterval visitDefault(CExpression pExp) {
      return SimpleInterval.infinite();
    }

    @Override
    public SimpleInterval visit(CFunctionCallExpression pIastFunctionCallExpression) {
      return visitDefault(null);
    }

    @Override
    public SimpleInterval visit(CIntegerLiteralExpression pE) {
      return SimpleInterval.singleton(pE.getValue());
    }

    @Override
    public SimpleInterval visit(CCharLiteralExpression pE) {
      return SimpleInterval.singleton(BigInteger.valueOf(pE.getCharacter()));
    }

    @Override
    public SimpleInterval visit(CCastExpression pE) throws UnrecognizedCCodeException {
      SimpleInterval operand = pE.getOperand().accept(this);
      return operand;
    }

    @Override
    public SimpleInterval visit(CUnaryExpression pE) throws UnrecognizedCCodeException {

      switch (pE.getOperator()) {
      case MINUS:
        SimpleInterval operand = pE.getOperand().accept(this);
        return operand.negate();

      default:
        return super.visit(pE);
      }
    }
  }

  @Override
  public Collection<? extends AbstractState> strengthen(
      AbstractState pElement, List<AbstractState> pOtherElements,
      CFAEdge pCfaEdge, Precision pPrecision) {

    return null;
  }
<<<<<<< HEAD
=======

  public ExpressionToFormulaVisitor getExpressionToFormulaVisitor(final CFAEdge pEdge) {
    return getExpressionToFormulaVisitor(new VariableNameExtractor() {

      @Override
      public String extract(CExpression pCExpression) throws UnrecognizedCCodeException {
        return getVarName(pCExpression, pEdge);
      }
    });
  }

  public ExpressionToFormulaVisitor getExpressionToFormulaVisitor(VariableNameExtractor pVariableNameExtractor) {
    return new ExpressionToFormulaVisitor(pVariableNameExtractor);
  }
>>>>>>> 30d65383
}<|MERGE_RESOLUTION|>--- conflicted
+++ resolved
@@ -23,7 +23,6 @@
  */
 package org.sosy_lab.cpachecker.cpa.invariants;
 
-import java.math.BigInteger;
 import java.util.Collection;
 import java.util.Collections;
 import java.util.Iterator;
@@ -32,21 +31,6 @@
 import org.sosy_lab.common.Pair;
 import org.sosy_lab.cpachecker.cfa.ast.c.CArraySubscriptExpression;
 import org.sosy_lab.cpachecker.cfa.ast.c.CAssignment;
-<<<<<<< HEAD
-import org.sosy_lab.cpachecker.cfa.ast.c.CBinaryExpression;
-import org.sosy_lab.cpachecker.cfa.ast.c.CBinaryExpression.BinaryOperator;
-import org.sosy_lab.cpachecker.cfa.ast.c.CCastExpression;
-import org.sosy_lab.cpachecker.cfa.ast.c.CCharLiteralExpression;
-import org.sosy_lab.cpachecker.cfa.ast.c.CDeclaration;
-import org.sosy_lab.cpachecker.cfa.ast.c.CExpression;
-import org.sosy_lab.cpachecker.cfa.ast.c.CFunctionCallExpression;
-import org.sosy_lab.cpachecker.cfa.ast.c.CIdExpression;
-import org.sosy_lab.cpachecker.cfa.ast.c.CInitializerExpression;
-import org.sosy_lab.cpachecker.cfa.ast.c.CIntegerLiteralExpression;
-import org.sosy_lab.cpachecker.cfa.ast.c.CParameterDeclaration;
-import org.sosy_lab.cpachecker.cfa.ast.c.CRightHandSide;
-import org.sosy_lab.cpachecker.cfa.ast.c.CRightHandSideVisitor;
-=======
 import org.sosy_lab.cpachecker.cfa.ast.c.CCastExpression;
 import org.sosy_lab.cpachecker.cfa.ast.c.CDeclaration;
 import org.sosy_lab.cpachecker.cfa.ast.c.CExpression;
@@ -59,28 +43,25 @@
 import org.sosy_lab.cpachecker.cfa.ast.c.CLeftHandSide;
 import org.sosy_lab.cpachecker.cfa.ast.c.CParameterDeclaration;
 import org.sosy_lab.cpachecker.cfa.ast.c.CPointerExpression;
->>>>>>> 30d65383
 import org.sosy_lab.cpachecker.cfa.ast.c.CSimpleDeclaration;
-import org.sosy_lab.cpachecker.cfa.ast.c.CUnaryExpression;
 import org.sosy_lab.cpachecker.cfa.ast.c.CVariableDeclaration;
-import org.sosy_lab.cpachecker.cfa.ast.c.DefaultCExpressionVisitor;
 import org.sosy_lab.cpachecker.cfa.model.CFAEdge;
 import org.sosy_lab.cpachecker.cfa.model.MultiEdge;
 import org.sosy_lab.cpachecker.cfa.model.c.CAssumeEdge;
 import org.sosy_lab.cpachecker.cfa.model.c.CDeclarationEdge;
 import org.sosy_lab.cpachecker.cfa.model.c.CFunctionCallEdge;
+import org.sosy_lab.cpachecker.cfa.model.c.CFunctionReturnEdge;
+import org.sosy_lab.cpachecker.cfa.model.c.CFunctionSummaryEdge;
+import org.sosy_lab.cpachecker.cfa.model.c.CReturnStatementEdge;
 import org.sosy_lab.cpachecker.cfa.model.c.CStatementEdge;
 import org.sosy_lab.cpachecker.core.interfaces.AbstractState;
 import org.sosy_lab.cpachecker.core.interfaces.Precision;
 import org.sosy_lab.cpachecker.core.interfaces.TransferRelation;
-<<<<<<< HEAD
-=======
 import org.sosy_lab.cpachecker.cpa.invariants.formula.CompoundStateFormulaManager;
 import org.sosy_lab.cpachecker.cpa.invariants.formula.ExpressionToFormulaVisitor;
 import org.sosy_lab.cpachecker.cpa.invariants.formula.ExpressionToFormulaVisitor.VariableNameExtractor;
 import org.sosy_lab.cpachecker.cpa.invariants.formula.FormulaEvaluationVisitor;
 import org.sosy_lab.cpachecker.cpa.invariants.formula.InvariantsFormula;
->>>>>>> 30d65383
 import org.sosy_lab.cpachecker.exceptions.CPATransferException;
 import org.sosy_lab.cpachecker.exceptions.UnrecognizedCCodeException;
 import org.sosy_lab.cpachecker.exceptions.UnrecognizedCFAEdgeException;
@@ -91,15 +72,12 @@
 
   INSTANCE;
 
-<<<<<<< HEAD
-=======
   /**
    * Base name of the variable that is introduced to pass results from
    * returning function calls.
    */
   static final String RETURN_VARIABLE_BASE_NAME = "___cpa_temp_result_var_";
 
->>>>>>> 30d65383
   @Override
   public Collection<? extends AbstractState> getAbstractSuccessors(
       AbstractState pElement, Precision pPrecision, CFAEdge pEdge)
@@ -107,35 +85,7 @@
 
     InvariantsState element = (InvariantsState)pElement;
 
-<<<<<<< HEAD
-    switch (edge.getEdgeType()) {
-    case BlankEdge:
-    case FunctionReturnEdge:
-    case ReturnStatementEdge:
-      break;
-
-    case AssumeEdge:
-      element = handleAssume(element, (CAssumeEdge)edge);
-      break;
-
-    case DeclarationEdge:
-      element = handleDeclaration(element, (CDeclarationEdge)edge);
-      break;
-
-    case FunctionCallEdge:
-      element = handleFunctionCall(element, (CFunctionCallEdge)edge);
-      break;
-
-    case StatementEdge:
-      element = handleStatement(element, (CStatementEdge)edge);
-      break;
-
-    default:
-      throw new UnrecognizedCFAEdgeException(edge);
-    }
-=======
     element = getSuccessor(pEdge, element);
->>>>>>> 30d65383
 
     if (element == null) {
       return Collections.emptySet();
@@ -144,52 +94,6 @@
     }
   }
 
-<<<<<<< HEAD
-  private InvariantsState handleAssume(InvariantsState element, CAssumeEdge edge) throws UnrecognizedCCodeException {
-
-    // handle special case "a == i" where i is an integer literal
-    CExpression exp = edge.getExpression();
-    if (exp instanceof CBinaryExpression) {
-      CBinaryExpression binExp = (CBinaryExpression)exp;
-
-      if (binExp.getOperator() == BinaryOperator.EQUALS) {
-        CExpression operand1 = binExp.getOperand1();
-        if (operand1 instanceof CIdExpression) {
-          String var = getVarName((CIdExpression)operand1, edge);
-          SimpleInterval varValue = element.get(var);
-
-          SimpleInterval value = binExp.getOperand2().accept(SimpleRightHandSideValueVisitor.VISITOR_INSTANCE);
-          // value may be either a single value or (-INF, +INF)
-
-          if (value.isSingleton()) {
-
-            if (edge.getTruthAssumption()) {
-              if (!varValue.intersectsWith(value)) {
-                // not a possible edge
-                return null;
-              } else {
-                element = element.copyAndSet(var, value);
-              }
-
-            } else {
-              // negated edge
-              if (varValue.equals(value)) {
-                // not a possible edge
-                return null;
-              } else {
-                // don't change interval
-              }
-            }
-
-          } else {
-            assert !value.hasLowerBound() && !value.hasUpperBound();
-          }
-        }
-      }
-    }
-
-    return element;
-=======
   private InvariantsState getSuccessor(CFAEdge pEdge, InvariantsState pState) throws UnrecognizedCFAEdgeException, UnrecognizedCCodeException {
     InvariantsState element = pState;
     if (!element.isRelevant(pEdge)) {
@@ -258,37 +162,17 @@
     }
     InvariantsState result = pElement.assume(expressionFormula, pEdge);
     return result;
->>>>>>> 30d65383
-  }
-
-  private InvariantsState handleDeclaration(InvariantsState element, CDeclarationEdge edge) throws UnrecognizedCCodeException {
-    if (!(edge.getDeclaration() instanceof CVariableDeclaration)) {
-
-      return element;
-    }
-    CVariableDeclaration decl = (CVariableDeclaration)edge.getDeclaration();
+  }
+
+  private InvariantsState handleDeclaration(InvariantsState pElement, CDeclarationEdge pEdge) throws UnrecognizedCCodeException {
+    if (!(pEdge.getDeclaration() instanceof CVariableDeclaration)) {
+      return pElement;
+    }
+
+    CVariableDeclaration decl = (CVariableDeclaration) pEdge.getDeclaration();
 
     String varName = decl.getName();
     if (!decl.isGlobal()) {
-<<<<<<< HEAD
-      varName = edge.getSuccessor().getFunctionName() + "::" + varName;
-    }
-
-    SimpleInterval value = SimpleInterval.infinite();
-    if (decl.getInitializer() != null && decl.getInitializer() instanceof CInitializerExpression) {
-      CExpression init = ((CInitializerExpression)decl.getInitializer()).getExpression();
-      value = init.accept(SimpleRightHandSideValueVisitor.VISITOR_INSTANCE);
-    }
-
-    return element.copyAndSet(varName, value);
-  }
-
-  private InvariantsState handleFunctionCall(InvariantsState element, CFunctionCallEdge edge) throws UnrecognizedCCodeException {
-
-    InvariantsState newElement = element;
-    List<String> formalParams = edge.getSuccessor().getFunctionParameterNames();
-    List<CExpression> actualParams = edge.getArguments();
-=======
       varName = scope(varName, pEdge.getSuccessor().getFunctionName());
     }
 
@@ -312,22 +196,10 @@
     int limit = Math.min(formalParams.size(), actualParams.size());
     formalParams = FluentIterable.from(formalParams).limit(limit).toList();
     actualParams = FluentIterable.from(actualParams).limit(limit).toList();
->>>>>>> 30d65383
 
     for (Pair<String, CExpression> param : Pair.zipList(formalParams, actualParams)) {
       CExpression actualParam = param.getSecond();
 
-<<<<<<< HEAD
-      SimpleInterval value = actualParam.accept(SimpleRightHandSideValueVisitor.VISITOR_INSTANCE);
-
-      if (actualParam instanceof CIdExpression) {
-        String var = getVarName((CIdExpression)actualParam, edge);
-        value = element.get(var);
-      }
-
-      String formalParam = scope(param.getFirst(), edge.getSuccessor().getFunctionName());
-      newElement = newElement.copyAndSet(formalParam, value);
-=======
       InvariantsFormula<CompoundState> value = actualParam.accept(getExpressionToFormulaVisitor(new VariableNameExtractor() {
 
         @Override
@@ -338,24 +210,13 @@
 
       String formalParam = scope(param.getFirst(), pEdge.getSuccessor().getFunctionName());
       newElement = newElement.assign(false, formalParam, value, pEdge);
->>>>>>> 30d65383
     }
 
     return newElement;
   }
 
-  private InvariantsState handleStatement(InvariantsState element, CStatementEdge edge) throws UnrecognizedCCodeException {
-
-<<<<<<< HEAD
-    if (edge.getStatement() instanceof CAssignment) {
-      CAssignment assignment = (CAssignment)edge.getStatement();
-
-      CExpression leftHandSide = assignment.getLeftHandSide();
-      if (leftHandSide instanceof CIdExpression) {
-        // a = ...
-
-        String varName = getVarName((CIdExpression)leftHandSide, edge);
-=======
+  private InvariantsState handleStatement(InvariantsState pElement, CStatementEdge pEdge) throws UnrecognizedCCodeException {
+
     if (pEdge.getStatement() instanceof CAssignment) {
       CAssignment assignment = (CAssignment)pEdge.getStatement();
       ExpressionToFormulaVisitor etfv = getExpressionToFormulaVisitor(pEdge);
@@ -363,15 +224,10 @@
       InvariantsFormula<CompoundState> value = assignment.getRightHandSide().accept(etfv);
       return handleAssignment(pElement, pEdge.getPredecessor().getFunctionName(), pEdge, leftHandSide, value);
     }
->>>>>>> 30d65383
-
-        CRightHandSide rightHandSide = assignment.getRightHandSide();
-        SimpleInterval rightHandValue = rightHandSide.accept(SimpleRightHandSideValueVisitor.VISITOR_INSTANCE);
-
-<<<<<<< HEAD
-        // the line above handles all "easy" assignments like a = 5
-        // now handle the special case "a = a + i" where is a literal
-=======
+
+    return pElement;
+  }
+
   private InvariantsState handleAssignment(InvariantsState pElement, String pFunctionName, CFAEdge pEdge, CExpression pLeftHandSide, InvariantsFormula<CompoundState> pValue) throws UnrecognizedCCodeException {
     ExpressionToFormulaVisitor etfv = getExpressionToFormulaVisitor(pEdge);
     boolean isUnknownPointerDereference = pLeftHandSide instanceof CPointerExpression;
@@ -398,71 +254,31 @@
     String returnValueName = scope(RETURN_VARIABLE_BASE_NAME, calledFunctionName);
     return pElement.assign(false, returnValueName, returnedState, pEdge);
   }
->>>>>>> 30d65383
-
-        if (rightHandSide instanceof CBinaryExpression) {
-          CBinaryExpression binExp = (CBinaryExpression)rightHandSide;
-
-          if (binExp.getOperator() == BinaryOperator.PLUS) {
-            CExpression operand1 = binExp.getOperand1();
-            if (operand1 instanceof CIdExpression) {
-              String rightHandVar = getVarName((CIdExpression)operand1, edge);
-
-<<<<<<< HEAD
-              if (varName.equals(rightHandVar)) {
-                // now we are sure it's really "a = a + ..."
-=======
+
+  private InvariantsState handleFunctionReturn(InvariantsState pElement, CFunctionReturnEdge pFunctionReturnEdge)
+      throws UnrecognizedCCodeException {
+      CFunctionSummaryEdge summaryEdge = pFunctionReturnEdge.getSummaryEdge();
+
+      CFunctionCall expression = summaryEdge.getExpression();
+
       String calledFunctionName = pFunctionReturnEdge.getPredecessor().getFunctionName();
->>>>>>> 30d65383
-
-                rightHandValue = element.get(varName);
-                SimpleInterval incrementValue = binExp.getOperand2().accept(SimpleRightHandSideValueVisitor.VISITOR_INSTANCE);
-
-<<<<<<< HEAD
-                if (incrementValue.containsPositive()) {
-                  rightHandValue = rightHandValue.extendToPositiveInfinity();
-                }
-                if (incrementValue.containsNegative()) {
-                  rightHandValue = rightHandValue.extendToNegativeInfinity();
-                }
-              }
-            }
-          }
-=======
+
+      String returnValueName = scope(RETURN_VARIABLE_BASE_NAME, calledFunctionName);
+
       InvariantsFormula<CompoundState> value = CompoundStateFormulaManager.INSTANCE.asVariable(returnValueName);
->>>>>>> 30d65383
-
-        } else if (rightHandSide instanceof CIdExpression) {
-          // special case "a = b"
-          String var = getVarName((CIdExpression)rightHandSide, edge);
-          rightHandValue = element.get(var);
-        }
-
-<<<<<<< HEAD
-        element = element.copyAndSet(varName, rightHandValue);
-
-      } else {
-        throw new UnrecognizedCCodeException("unknown left-hand side of assignment", edge, leftHandSide);
-=======
+
+      // expression is an assignment operation, e.g. a = g(b);
+      if (expression instanceof CFunctionCallAssignmentStatement) {
+        CFunctionCallAssignmentStatement funcExp = (CFunctionCallAssignmentStatement)expression;
+
         return handleAssignment(pElement, pFunctionReturnEdge.getSuccessor().getFunctionName(), pFunctionReturnEdge, funcExp.getLeftHandSide(), value);
->>>>>>> 30d65383
-      }
-
-    }
-
-    return element;
-  }
-
-<<<<<<< HEAD
-  private static String getVarName(CIdExpression var, CFAEdge edge) throws UnrecognizedCCodeException {
-    String varName = var.getName();
-    if (var.getDeclaration() != null) {
-      CSimpleDeclaration decl = var.getDeclaration();
-=======
+      }
+      return pElement;
+  }
+
   public static String getVarName(CExpression pLhs, CFAEdge pEdge) throws UnrecognizedCCodeException {
     return getVarName(pLhs, pEdge, pEdge.getSuccessor().getFunctionName());
   }
->>>>>>> 30d65383
 
   public static String getVarName(CExpression pLhs, CFAEdge pEdge, String pFunctionName) throws UnrecognizedCCodeException {
     if (pLhs instanceof CIdExpression) {
@@ -518,51 +334,6 @@
     return pFunction + "::" + pVar;
   }
 
-  private static class SimpleRightHandSideValueVisitor extends DefaultCExpressionVisitor<SimpleInterval, UnrecognizedCCodeException>
-                                                       implements CRightHandSideVisitor<SimpleInterval, UnrecognizedCCodeException> {
-
-    private static SimpleRightHandSideValueVisitor VISITOR_INSTANCE = new SimpleRightHandSideValueVisitor();
-
-    @Override
-    protected SimpleInterval visitDefault(CExpression pExp) {
-      return SimpleInterval.infinite();
-    }
-
-    @Override
-    public SimpleInterval visit(CFunctionCallExpression pIastFunctionCallExpression) {
-      return visitDefault(null);
-    }
-
-    @Override
-    public SimpleInterval visit(CIntegerLiteralExpression pE) {
-      return SimpleInterval.singleton(pE.getValue());
-    }
-
-    @Override
-    public SimpleInterval visit(CCharLiteralExpression pE) {
-      return SimpleInterval.singleton(BigInteger.valueOf(pE.getCharacter()));
-    }
-
-    @Override
-    public SimpleInterval visit(CCastExpression pE) throws UnrecognizedCCodeException {
-      SimpleInterval operand = pE.getOperand().accept(this);
-      return operand;
-    }
-
-    @Override
-    public SimpleInterval visit(CUnaryExpression pE) throws UnrecognizedCCodeException {
-
-      switch (pE.getOperator()) {
-      case MINUS:
-        SimpleInterval operand = pE.getOperand().accept(this);
-        return operand.negate();
-
-      default:
-        return super.visit(pE);
-      }
-    }
-  }
-
   @Override
   public Collection<? extends AbstractState> strengthen(
       AbstractState pElement, List<AbstractState> pOtherElements,
@@ -570,8 +341,6 @@
 
     return null;
   }
-<<<<<<< HEAD
-=======
 
   public ExpressionToFormulaVisitor getExpressionToFormulaVisitor(final CFAEdge pEdge) {
     return getExpressionToFormulaVisitor(new VariableNameExtractor() {
@@ -586,5 +355,4 @@
   public ExpressionToFormulaVisitor getExpressionToFormulaVisitor(VariableNameExtractor pVariableNameExtractor) {
     return new ExpressionToFormulaVisitor(pVariableNameExtractor);
   }
->>>>>>> 30d65383
 }