--- conflicted
+++ resolved
@@ -104,7 +104,6 @@
   private final MachineModel machineModel;
 
   private static Region globalConstraint;
-
   /**
    * The Constructor of BDDVectorTransferRelation sets the NamedRegionManager and the
    * BitVectorManager. Both are used to build and manipulate BDDs, that represent the regions.
@@ -116,7 +115,6 @@
       CFA cfa,
       int pBitsize,
       boolean pCompressIntEqual) {
-    // no constraint; ignore nothing
     this.machineModel = cfa.getMachineModel();
     this.rmgr = manager;
     this.bvmgr = bvmgr;
@@ -128,7 +126,6 @@
     if (globalConstraint == null) {
       globalConstraint = manager.makeTrue();
     }
-
   }
 
   @Override
@@ -138,15 +135,12 @@
       return Collections.singleton(pState);
     }
     // the path is not fulfilled
-<<<<<<< HEAD
     if (rmgr.makeAnd(globalConstraint, pState.getRegion()).isFalse()) {
-      return Collections.emptyList();
-=======
+      return ImmutableList.of();
+    }
     if (pState.getRegion().isFalse()) {
       return ImmutableList.of();
->>>>>>> 9135a456
-    }
-
+    }
     return null;
   }
 
@@ -172,8 +166,8 @@
       result = handleExternalFunctionCall(result, cfaEdge.getSuccessor(),
               ((CFunctionCallStatement) statement).getFunctionCallExpression().getParameterExpressions());
     }
-
     assert !result.getRegion().isFalse();
+
     if (rmgr.makeAnd(globalConstraint, state.getRegion()).isFalse()) {
       // the new state must be ignored
       return null;
@@ -233,12 +227,10 @@
         final Region[] regRHS = evaluateVectorExpression(partition, (CExpression) rhs, targetType, successor);
         newState = newState.addAssignment(var, regRHS);
       }
-
       if (rmgr.makeAnd(globalConstraint, newState.getRegion()).isFalse()) {
         // the new state must be ignored
         return null;
       }
-
       return newState;
 
     } else if (rhs instanceof CFunctionCallExpression) {
@@ -447,7 +439,6 @@
       // the new state must be ignored
       return null;
     }
-
     return newState;
   }
 
@@ -499,8 +490,9 @@
 
     // get information from region into evaluated region
     Region newRegion = rmgr.makeAnd(state.getRegion(), evaluated);
-    if (rmgr.makeAnd(globalConstraint, newRegion).isFalse()) { // assumption is not fulfilled / not
-                                                               // possible
+    if (newRegion.isFalse()) { // assumption is not fulfilled / not possible
+      return null;
+    } else if (rmgr.makeAnd(globalConstraint, newRegion).isFalse()) {
       return null;
     } else {
       return new BDDState(rmgr, bvmgr, newRegion);
@@ -688,8 +680,7 @@
 
   /** This Visitor evaluates the visited expression and
    * returns iff the given variable is used in it. */
-  private static class VarCExpressionVisitor
-      extends DefaultCExpressionVisitor<Boolean, NoException> {
+  private static class VarCExpressionVisitor extends DefaultCExpressionVisitor<Boolean, NoException> {
 
     private String varName;
 
@@ -752,14 +743,7 @@
 
   @Override
   public Collection<? extends AbstractState> strengthen(
-<<<<<<< HEAD
-      AbstractState pState,
-      List<AbstractState> states,
-      CFAEdge cfaEdge,
-      Precision pPrecision)
-=======
       AbstractState pState, Iterable<AbstractState> states, CFAEdge cfaEdge, Precision pPrecision)
->>>>>>> 9135a456
       throws CPATransferException {
     BDDState bddState = (BDDState) pState;
 
@@ -840,9 +824,7 @@
 
   /** get all possible explicit targets for a pointer, or NULL if they are unknown. */
   static @Nullable ExplicitLocationSet getLocationsForLhs(
-      PointerState pPointerInfo,
-      CPointerExpression pPointer)
-      throws UnrecognizedCodeException {
+      PointerState pPointerInfo, CPointerExpression pPointer) throws UnrecognizedCodeException {
     LocationSet directLocation = PointerTransferRelation.asLocations(pPointer, pPointerInfo);
     if (!(directLocation instanceof ExplicitLocationSet)) {
       LocationSet indirectLocation =
@@ -861,9 +843,7 @@
   }
 
   static @Nullable MemoryLocation getLocationForRhs(
-      PointerState pPointerInfo,
-      CPointerExpression pPointer)
-      throws UnrecognizedCodeException {
+      PointerState pPointerInfo, CPointerExpression pPointer) throws UnrecognizedCodeException {
     LocationSet fullSet = PointerTransferRelation.asLocations(pPointer.getOperand(), pPointerInfo);
     if (fullSet instanceof ExplicitLocationSet) {
       ExplicitLocationSet explicitSet = (ExplicitLocationSet) fullSet;
