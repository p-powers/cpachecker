# This is an auto-generated file, DO NOT EDIT!
# Run ant to generate it.

# Possible log levels in descending order 
# (lower levels include higher ones):
# OFF:      no logs published
# SEVERE:   error messages
# WARNING:  warnings
# INFO:     messages
# FINE:     logs on main application level
# FINER:    logs on central CPA algorithm level
# FINEST:   logs published by specific CPAs
# ALL:      debugging information
# Care must be taken with levels of FINER or lower, as output files may
# become quite large and memory usage might become an issue.

# single levels to be excluded from being logged
log.consoleExclude = []

# log level of console output
log.consoleLevel = Level.INFO

# name of the log file
log.file = "CPALog.txt"

# single levels to be excluded from being logged
log.fileExclude = []

# log level of file output
log.level = Level.OFF

# maximum size of log output strings before they will be truncated
log.truncateSize = 10000

# use colors for log messages on console
log.useColors = true

# all used options are printed
log.usedOptions.export = false

# disable all default output files
# (any explicitly given file will still be written)
output.disable = false

# directory to put all output files in
output.path = "output/"

# base directory for all input & output files
# (except for the configuration file itself)
rootDirectory = "."


# maximum number of condition adjustments (-1 for infinite)
adjustableconditions.adjustmentLimit = -1

# use a BMC like algorithm that checks for satisfiability after the analysis
# has finished, works only with PredicateCPA
analysis.algorithm.BMC = false

# use CBMC as an external tool from CPAchecker
analysis.algorithm.CBMC = false

# use CEGAR algorithm for lazy counter-example guided analysis
# You need to specify a refiner with the cegar.refiner option.
# Currently all refiner require the use of the ARGCPA.
analysis.algorithm.CEGAR = false

# use adjustable conditions algorithm
analysis.algorithm.conditionAdjustment = false

# Use McMillan's Impact algorithm for lazy interpolation
analysis.algorithm.impact = false

# use a predicated analysis which proves if the program satisfies a specified
# property with the help of a PredicateCPA to separate differnt program paths
analysis.algorithm.predicatedAnalysis = false

# use a proof check algorithm to validate a previously generated proof
analysis.algorithm.proofCheck = false

# do analysis and then check if reached set fulfills property specified by
# ConfigurableProgramAnalysisWithPropertyChecker
analysis.algorithm.propertyCheck = false

# use the TestGen Algorithm
analysis.algorithm.testGen = false

# use a second model checking run (e.g., with CBMC or a different CPAchecker
# configuration) to double-check counter-examples
analysis.checkCounterexamples = false

# use counterexample check and the BDDCPA Restriction option
analysis.checkCounterexamplesWithBDDCPARestriction = false

# do analysis and then check analysis result
analysis.checkProof = false

# use assumption collecting algorithm
analysis.collectAssumptions = false

# stop CPAchecker after startup (internal option, not intended for users)
analysis.disable = false

# entry function
analysis.entryFunction = "main"

# create all potential function pointer call edges
analysis.functionPointerCalls = true

# Create edge for skipping a function pointer call if its value is unknown.
analysis.functionPointerEdgesForUnknownPointer = true

# potential targets for call edges created for function pointer calls
analysis.functionPointerTargets = {FunctionSet.USED_IN_CODE, FunctionSet.EQ_PARAM_SIZES}

# What CFA nodes should be the starting point of the analysis?
analysis.initialStatesFor = ENTRY
  enum:     [ENTRY, TARGET, EXIT]

# run interprocedural analysis
analysis.interprocedural = true

# the machine model, which determines the sizes of types like int
analysis.machineModel = LINUX32
  enum:     [LINUX32, LINUX64]

# A String, denoting the programs to be analyzed
analysis.programNames = no default value

# which reached set implementation to use?
# NORMAL: just a simple set
# LOCATIONMAPPED: a different set per location (faster, states with different
# locations cannot be merged)
# PARTITIONED: partitioning depending on CPAs (e.g Location, Callstack etc.)
analysis.reachedSet = PARTITIONED
  enum:     [NORMAL, LOCATIONMAPPED, PARTITIONED]

# restart the analysis using a different configuration after unknown result
analysis.restartAfterUnknown = false

# stop after the first error has been found
analysis.stopAfterError = true

# create summary call statement edges
analysis.summaryEdges = false

# which strategy to adopt for visiting states?
analysis.traversal.order = DFS
  enum:     [DFS, BFS, RAND, RANDOM_PATH]

# handle abstract states with more automaton matches first? (only if
# AutomatonCPA enabled)
analysis.traversal.useAutomatonInformation = false

# handle states with a deeper callstack first?
# This needs the CallstackCPA to have any effect.
analysis.traversal.useCallstack = false

# handle more abstract states (with less information) first? (only for
# ExplicitCPA)
analysis.traversal.useExplicitInformation = false

# Use an implementation of postorder strategy that allows to select a
# secondary strategy that is used if there are two states with the same
# postorder id. The secondary strategy is selected with
# 'analysis.traversal.order'.
analysis.traversal.usePostorder = false

# Use an implementation of reverse postorder strategy that allows to select a
# secondary strategy that is used if there are two states with the same
# reverse postorder id. The secondary strategy is selected with
# 'analysis.traversal.order'.
analysis.traversal.useReversePostorder = false

# Do not report unknown if analysis terminated, report true (UNSOUND!).
analysis.unknownAsTrue = false

# stop the analysis with the result unknown if the program does not satisfies
# certain restrictions.
analysis.unknownIfUnrestrictedProgram = false

# add declarations for global variables before entry function
analysis.useGlobalVars = true

# Add a threshold to the automaton, after so many branches on a path the
# automaton will be ignored (0 to disable)
assumptions.automatonBranchingThreshold = 0

# write collected assumptions as automaton to file
assumptions.automatonFile = "AssumptionAutomaton.txt"

# write collected assumptions to file
assumptions.export = true
assumptions.file = "assumptions.txt"

# Size of the BDD cache in relation to the node table size (set to 0 to use
# fixed BDD cache size).
bdd.javabdd.cacheRatio = 0.1

# Size of the BDD cache if cache ratio is not used.
bdd.javabdd.cacheSize = 1000

# Initial size of the BDD node table.
bdd.javabdd.initTableSize = 10000

# Which BDD package should be used?
# - java:   JavaBDD (default, no dependencies, many features)
# - sylvan: Sylvan (only 64bit Linux, uses multiple threads)
# - cudd:   CUDD (native library required, reordering not supported)
# - micro:  MicroFactory (maximum number of BDD variables is 1024, slow, but
# less memory-comsumption)
# - buddy:  Buddy (native library required)
# - cal:    CAL (native library required)
# - jdd:    JDD
bdd.package = "JAVA"
  allowed values: [JAVA, SYLVAN, CUDD, MICRO, BUDDY, CAL, JDD]

# Granularity of the Sylvan BDD operations cache (recommended values 4-8).
bdd.sylvan.cacheGranularity = 4

# Log2 size of the BDD cache.
bdd.sylvan.cacheSize = 24

# Log2 size of the BDD node table.
bdd.sylvan.tableSize = 26

# Number of worker threads, 0 for automatic.
bdd.sylvan.threads = 0

# Allow reduction of function entries; calculate abstractions always at
# function entries?
blockreducer.allowReduceFunctionEntries = true

# Allow reduction of function exits; calculate abstractions always at
# function exits?
blockreducer.allowReduceFunctionExits = true

# Allow reduction of loop heads; calculate abstractions always at loop heads?
blockreducer.allowReduceLoopHeads = false

# write the reduced cfa to the specified file.
blockreducer.reducedCfaFile = "ReducedCfa.rsf"

# Do at most n summarizations on a node.
blockreducer.reductionThreshold = 100

# Generate additional invariants by induction and add them to the induction
# hypothesis.
bmc.addInvariantsByInduction = true

# If BMC did not find a bug, check whether the bounding did actually remove
# parts of the state space (this is similar to CBMC's unwinding assertions).
bmc.boundingAssertions = true

# Check reachability of target states after analysis (classical BMC). The
# alternative is to check the reachability as soon as the target states are
# discovered, which is done if cpa.predicate.targetStateSatCheck=true.
bmc.checkTargetStates = true

# dump counterexample formula to file
bmc.dumpCounterexampleFormula = "ErrorPath.%d.smt2"

# Adds pre-loop information to the induction hypothesis. This is unsound and
# should generally not be used; however it is provided as an implementation
# of the technique introduced in the SV-COMP 2013 competition contribution of
# ESBMC 1.20.
bmc.havocLoopTerminationConditionVariablesOnly = false

# try using induction to verify programs with loops
bmc.induction = false

# Generate invariants and add them to the induction hypothesis.
bmc.useInvariantsForInduction = false

# File name where to put the path program that is generated as input for
# CBMC. A temporary file is used if this is unspecified. If specified, the
# file name should end with '.i' because otherwise CBMC runs the
# pre-processor on the file.
cbmc.dumpCBMCfile = no default value

# specify the name of the error label
cbmc.options.errorLabel = "ERROR"

# set width of int (16, 32 or 64)
cbmc.options.intWidth = 32

# disable unwinding assertions violation error
cbmc.options.nuaf = false

# specify the limit for unwindings (0 is infinite)
cbmc.options.unwindings = 0

# maximum time limit for CBMC (use milliseconds or specify a unit; 0 for
# infinite)
# maximum time limit for CBMC (0 is infinite)
cbmc.timelimit = 0ms
cbmc.timelimit = 0

# Whether to do refinement immediately after finding an error state, or
# globally after the ARG has been unrolled completely.
cegar.globalRefinement = false

# Which refinement algorithm to use? (give class name, required for CEGAR) If
# the package name starts with 'org.sosy_lab.cpachecker.', this prefix can be
# omitted.
cegar.refiner = no default value

# Which functions should be interpreted as encoding assumptions
cfa.assumeFunctions = {"__VERIFIER_assume"}

# dump a simple call graph
cfa.callgraph.export = true

# file name for call graph as .dot file
cfa.callgraph.file = "functionCalls.dot"

# while this option is activated, before each use of a PointerExpression, or
# a dereferenced field access the expression is checked if it is 0
cfa.checkNullPointers = false

# Whether to have a single target node per function for all invalid null
# pointer dereferences or to have separate nodes for each dereference
cfa.checkNullPointers.singleTargetPerFunction = true

# When a function pointer array element is written with a variable as index,
# create a series of if-else edges with explicit indizes instead.
cfa.expandFunctionPointerArrayAssignments = false

# export CFA as .dot file
cfa.export = true

# export individual CFAs for function as .dot files
cfa.exportPerFunction = true

# export CFA as .dot file
cfa.file = "cfa.dot"

# how often can a function appear in the callstack as a clone of the original
# function?
cfa.functionCalls.recursionDepth = 5

# Also initialize local variables with default values, or leave them
# uninitialized.
cfa.initializeAllVariables = false

# With this option, all declarations in each function will be movedto the
# beginning of each function. Do only use this option if you arenot able to
# handle initializer lists and designated initializers (like they can be used
# for arrays and structs) in your analysis anyway. this option will otherwise
# create c code which is not the same as the original one
cfa.moveDeclarationsToFunctionStart = false

# remove paths from CFA that cannot lead to a specification violation
cfa.removeIrrelevantForSpecification = false

# simplify simple const expressions like 1+2
cfa.simplifyConstExpressions = true

# simplify pointer expressions like s->f to (*s).f with this option the cfa
# is simplified until at maximum one pointer is allowed for left- and
# rightHandSide
cfa.simplifyPointerExpressions = false

# Remove all edges which don't have any effect on the program
cfa.simplyfyCfa = true

# This option causes the control flow automaton to be transformed into the
# automaton of an equivalent program with one single loop and an artificial
# program counter.
cfa.transformIntoSingleLoop = false

# Single loop transformation builds a decision tree based on the program
# counter values. This option causes the last program counter value not to be
# explicitly assumed in the decision tree, so that it is only indirectly
# represented by the assumption of falsehood for all other assumptions in the
# decision tree.
cfa.transformIntoSingleLoop.omitExplicitLastProgramCounterAssumption = false

# This option controls the size of the subgraphs referred to by program
# counter values. The larger the subgraphs, the fewer program counter values
# are required. Possible values are  MULTIPLE_PATHS, SINGLE_PATH and
# SINGLE_EDGE, where MULTIPLE_PATHS has the largest subgraphs (and fewest
# program counter values) and SINGLE_EDGE has the smallest subgraphs (and
# most program counter values). The larger the subgraphs, the closer the
# resulting graph will look like the original CFA.
cfa.transformIntoSingleLoop.subgraphGrowthStrategy = MULTIPLE_PATHS
  enum:     [MULTIPLE_PATHS, SINGLE_PATH, SINGLE_EDGE]

# unwind recursive functioncalls (bounded to max call stack size)
cfa.useFunctionCallUnwinding = false

# combine sequences of simple edges into a single edge
cfa.useMultiEdges = false

# Dump domain type statistics to a CSV file.
cfa.variableClassification.domainTypeStatisticsFile = no default value

# Dump variable classification to a file.
cfa.variableClassification.logfile = "VariableClassification.log"

# Print some information about the variable classification.
cfa.variableClassification.printStatsOnStartup = false

# Dump variable type mapping to a file.
cfa.variableClassification.typeMapFile = "VariableTypeMapping.txt"

# Dump the complete configuration to a file.
configuration.dumpFile = "UsedConfiguration.properties"

# which model checker to use for verifying counterexamples as a second check
# Currently CBMC or CPAchecker with a different config can be used.
counterexample.checker = "CBMC"
  allowed values: [CBMC, CPACHECKER]

# configuration file for counterexample checks with CPAchecker
counterexample.checker.config = "config/explicitAnalysis-no-cbmc.properties"

# File name where to put the path specification that is generated as input
# for the counterexample check. A temporary file is used if this is
# unspecified.
counterexample.checker.path.file = no default value

# continue analysis after an counterexample was found that was denied by the
# second check
counterexample.continueAfterInfeasibleError = true

# The files where the BDDCPARestrictionAlgorithm should write the presence
# conditions for the counterexamples to.
counterexample.presenceConditionFile = "ErrorPath.%d.presenceCondition.txt"

# If continueAfterInfeasibleError is true, remove the infeasible
# counterexample before continuing.Setting this to false may prevent a lot of
# similar infeasible counterexamples to get discovered, but is unsound
counterexample.removeInfeasibleErrors = false

# print coverage info to file
coverage.export = true
coverage.file = "coverage.info"

# CPA to use (see doc/Configuration.txt for more documentation on this)
cpa = CompositeCPA.class.getCanonicalName()

# Use this to change the underlying abstract domain in the APRON library
cpa.apron.domain = "OCTAGON"
  allowed values: [BOX, OCTAGON, POLKA, POLKA_STRICT, POLKA_EQ]

# this option determines which initial precision should be used
cpa.apron.initialPrecisionType = "STATIC_FULL"
  allowed values: [STATIC_FULL, REFINEABLE_EMPTY]

# with this option enabled the states are only merged at loop heads
cpa.apron.mergeop.onlyMergeAtLoopHeads = false

# of which type should the merge be?
cpa.apron.mergeop.type = "SEP"
  allowed values: [SEP, JOIN, WIDENING]

# whether or not to check for repeated refinements, to then reset the
# refinement root
cpa.apron.refiner.checkForRepeatedRefinements = true

# Timelimit for the backup feasibility check with the apron analysis.(use
# seconds or specify a unit; 0 for infinite)
cpa.apron.refiner.timeForApronFeasibilityCheck = 0ns

# Dump all ARG related statistics files after each iteration of the CPA
# algorithm? (for debugging and demonstration)
cpa.arg.dumpAfterIteration = false

# export one variable assignment for error path to file, if one is found
cpa.arg.errorPath.assignment = "ErrorPath.%d.assignment.txt"

# export error path to file as an automaton
cpa.arg.errorPath.automaton = "ErrorPath.%d.spc"

# export error path to file, if one is found
cpa.arg.errorPath.core = "ErrorPath.%d.core.txt"
cpa.arg.errorPath.enabled = true
cpa.arg.errorPath.export = true

# translate error path to C program
cpa.arg.errorPath.exportAsSource = true

# export error paths to files immediately after they were found
cpa.arg.errorPath.exportImmediately = false

# export error path to file, if one is found
cpa.arg.errorPath.file = "ErrorPath.%d.txt"

# Filter for irrelevant counterexamples to reduce the number of similar
# counterexamples reported. Only relevant with analysis.stopAfterErrors=false
# and cpa.arg.errorPath.exportImmediately=true. Put the weakest and cheapest
# filter first, e.g., PathEqualityCounterexampleFilter.
cpa.arg.errorPath.filters = ImmutableList.<Class<? extends CounterexampleFilter>>of(
          PathEqualityCounterexampleFilter.class)

# export error path to file, if one is found
cpa.arg.errorPath.graph = "ErrorPath.%d.dot"

# export error path to file as an automaton to a graphml file
cpa.arg.errorPath.graphml = no default value

# export error path to file, if one is found
cpa.arg.errorPath.json = "ErrorPath.%d.json"
cpa.arg.errorPath.source = "ErrorPath.%d.c"

# export final ARG as .dot file
cpa.arg.export = true
cpa.arg.file = "ARG.dot"

# inform ARG CPA if it is run in a predicated analysis because then it
# mustbehave differntly during merge.
cpa.arg.inPredicatedAnalysis = false

# whether to keep covered states in the reached set as addition to keeping
# them in the ARG
cpa.arg.keepCoveredStatesInReached = false

# export simplified ARG that shows all refinements to .dot file
cpa.arg.refinements.file = "ARGRefinements.dot"

# export final ARG as .dot file, showing only loop heads and function
# entries/exits
cpa.arg.simplifiedARG.file = "ARGSimplified.dot"

# Verification witness: Include the considered case of an assume?
cpa.arg.witness.exportAssumeCaseInfo = true

# Verification witness: Include assumptions (C statements)?
cpa.arg.witness.exportAssumptions = true

# Verification witness: Include function calls and function returns?
cpa.arg.witness.exportFunctionCallsAndReturns = true

# Verification witness: Include the (starting) line numbers of the operations
# on the transitions?
cpa.arg.witness.exportLineNumbers = true

# Verification witness: Include the sourcecode of the operations?
cpa.arg.witness.exportSourcecode = true

# Verification witness: Include the token numbers of the operations on the
# transitions?
cpa.arg.witness.exportTokenNumbers = true

# signal the analysis to break in case the given number of error state is
# reached 
cpa.automaton.breakOnTargetState = 1

# Collect information about matched (and traversed) tokens.
cpa.automaton.collectTokenInformation = false

# export automaton to file
cpa.automaton.dotExport = false

# file for saving the automaton in DOT format (%s will be replaced with
# automaton name)
cpa.automaton.dotExportFile = "%s.dot"

# the maximum number of iterations performed after the initial error is
# found, despite the limitgiven as cpa.automaton.breakOnTargetState is not
# yet reached
cpa.automaton.extraIterationsLimit = -1

# file with automaton specification for ObserverAutomatonCPA and
# ControlAutomatonCPA
cpa.automaton.inputFile = no default value

# if enabled, cache queries also consider blocks with non-matching precision
# for reuse.
cpa.bam.aggressiveCaching = false

# export blocked ARG as .dot file
cpa.bam.argFile = "BlockedARG.dot"

# Type of partitioning (FunctionAndLoopPartitioning or
# DelayedFunctionAndLoopPartitioning)
# or any class that implements a PartitioningHeuristic
cpa.bam.blockHeuristic = FunctionAndLoopPartitioning.class

# export blocks
cpa.bam.exportBlocksPath = "block_cfa.dot"

# if enabled, the reached set cache is analysed for each cache miss to find
# the cause of the miss.
cpa.bam.gatherCacheMissStatistics = false

# export single blocked ARG as .dot files, should contain '%d'
cpa.bam.indexedArgFile = "ARGs/ARG_%d.dot"

# export used parts of blocked ARG as .dot file
cpa.bam.simplifiedArgFile = "BlockedARGSimplified.dot"

# max bitsize for values and vars, initial value
cpa.bdd.bitsize = 64

# use a smaller bitsize for all vars, that have only intEqual values
cpa.bdd.compressIntEqual = true

# Pattern for variablenames that will always be tracked with BDDs.This
# pattern should only be used for known variables, i.e. for boolean vars.
cpa.bdd.forceTrackingPattern = ""

# declare the bits of a var from 0 to N or from N to 0
cpa.bdd.initBitsIncreasing = true

# declare first bit of all vars, then second bit,...
cpa.bdd.initBitwise = true

# declare vars partitionwise
cpa.bdd.initPartitions = Ordered = true

# declare partitions ordered
cpa.bdd.initPartitionsOrdered = true

# whether the precision is initially empty (this should be set to true when
# refinement is used)
cpa.bdd.initiallyEmptyPrecision = false

# Dump tracked variables to a file.
cpa.bdd.logfile = "BDDCPA_tracked_variables.log"

# mergeType
cpa.bdd.merge = "join"

# whether or not to add newly-found variables only to the exact program
# location or to the whole scope of the variable.
cpa.bdd.precision.refinement.useScopedInterpolation = false

# track boolean variables from cfa
cpa.bdd.trackBoolean = true

# track variables, only used in simple calculations (add, sub, gt, lt,
# eq,...) from cfa as bitvectors with (default) 32 bits
cpa.bdd.trackIntAdd = true

# track variables from cfa, that are only compared for equality, they are
# tracked as (small) bitvectors
cpa.bdd.trackIntEqual = true

# depth of recursion bound
cpa.callstack.depth = 0

# Skip recursion if it happens only by going via a function pointer (this is
# unsound). Imprecise function pointer tracking often lead to false
# recursions.
cpa.callstack.skipFunctionPointerRecursion = false

# Skip recursion. Treat function call as a statement (the same as for
# functions without bodies)
# Skip recursion (this is unsound). Treat function call as a statement (the
# same as for functions without bodies)
cpa.callstack.skipRecursion = false

# Skip recursion if it happens only by going via a void function (this is
# unsound).
cpa.callstack.skipVoidRecursion = false

# firing relation to be used in the precision adjustment operator
cpa.chc.firingRelation = "Always"
  allowed values: [Always, Maxcoeff, Sumcoeff, Homeocoeff]

# generalization operator to be used in the precision adjustment operator
cpa.chc.generalizationOperator = "Widen"
  allowed values: [Top, Widen, WidenMax, WidenSum]

# merge operator to be used
cpa.chc.merge = "SEP"
  allowed values: [SEP, JOIN]

# inform Composite CPA if it is run in a predicated analysis because then it
# mustbehave differntly during merge.
cpa.composite.inPredicatedAnalysis = false

# which composite merge operator to use (plain or agree)
# Both delegate to the component cpas, but agree only allows merging if all
# cpas agree on this. This is probably what you want.
cpa.composite.merge = "AGREE"
  allowed values: [PLAIN, AGREE]

# which precision adjustment strategy to use (COMPOSITE or COMPONENT)
# While the COMPOSITE strategy keeps the domain knowledge seperated, and only
# delegates to each component's precision adjustment operator individually,
# the COMPONENT strategy operates with knowledge about all components.
cpa.composite.precAdjust = "COMPOSITE"
  allowed values: [COMPOSITE, COMPONENT]

# Limit for Java heap memory used by CPAchecker (in MB, not MiB!; -1 for
# infinite)
cpa.conditions.global.memory.heap = -1

# Limit for process memory used by CPAchecker (in MB, not MiB!; -1 for
# infinite)
cpa.conditions.global.memory.process = -1

# Limit for size of reached set (-1 for infinite)
cpa.conditions.global.reached.size = -1

# Limit for cpu time used by CPAchecker (use milliseconds or specify a unit;
# -1 for infinite)
cpa.conditions.global.time.cpu = -1

# Hard limit for cpu time used by CPAchecker (use milliseconds or specify a
# unit; -1 for infinite)
# When using adjustable conditions, analysis will end after this threshold
cpa.conditions.global.time.cpu.hardlimit = -1

# Limit for wall time used by CPAchecker (use milliseconds or specify a unit;
# -1 for infinite)
cpa.conditions.global.time.wall = -1

# Hard limit for wall time used by CPAchecker (use milliseconds or specify a
# unit; -1 for infinite)
# When using adjustable conditions, analysis will end after this threshold
cpa.conditions.global.time.wall.hardlimit = -1

# This option sets the hard threshold for assignments (-1 for infinite). A
# variable reaching this assignment threshold is not tracked anymore, even if
# it is contained in the precision.
cpa.conditions.path.assignments.hardThreshold = -1

# This option sets the soft threshold for assignments (-1 for infinite). The
# semantics are that variables are tracked up to this threshold, even if not
# being contained in the precison yet, and are removed once there are more
# assignments for a variable then defined by this threshold. Once the
# variable is found to be relevant, e.g., through refinement and
# interpolation, the variable is tracked again, until reaching the  hard
# threshold.
cpa.conditions.path.assignments.softThreshold = -1

# maximum number of assume edges length (-1 for infinite)
cpa.conditions.path.assumeedges.limit = -1

# The condition
cpa.conditions.path.condition = no default value

# maximum path length (-1 for infinite)
cpa.conditions.path.length.limit = -1

# maximum repetitions of any edge in a path (-1 for infinite)
cpa.conditions.path.repetitions.limit = -1

# which merge operator to use for DefUseCPA
cpa.defuse.merge = "sep"
  allowed values: [sep, join]

# Which strategy to use for forced coverings (empty for none)
cpa.forcedCovering = no default value

# When an invalid function pointer is called, do not assume all functions as
# possible targets and instead call no function.
cpa.functionpointer.ignoreInvalidFunctionPointerCalls = false

# When an unknown function pointer is called, do not assume all functions as
# possible targets and instead call no function (this is unsound).
cpa.functionpointer.ignoreUnknownFunctionPointerCalls = false

# whether function pointers with invalid targets (e.g., 0) should be tracked
# in order to find calls to such pointers
cpa.functionpointer.trackInvalidFunctionPointers = false

# Highest allowed value of the variable
cpa.interval.allowedHigh = Long.MAX_VALUE

# Lowest allowed value of the variable
cpa.interval.allowedLow = Long.MIN_VALUE

# do not consider number of references to variables during merge in analysis
cpa.interval.ignoreReferenceCounts = false

# which type of merge operator to use for IntervalAnalysisCPA
cpa.interval.merge = "SEP"
  allowed values: [SEP, JOIN]

# decides whether one (false) or two (true) successors should be created when
# an inequality-check is encountered
cpa.interval.splitIntervals = false

# at most that many intervals will be tracked per variable, -1 if number not
# restricted
cpa.interval.threshold = -1

# Variable name of the variable for which should be checked that its value is
# globally in a certain bound 
cpa.interval.varName = ""

# controls whether to use abstract evaluation always, never, or depending on
# entering edges.
cpa.invariants.abstractionStateFactory = ENTERING_EDGES
  enum:     [ALWAYS, ENTERING_EDGES, NEVER]

# determine variables relevant to the decision whether or not a target path
# assume edge is taken and limit the analyis to those variables.
cpa.invariants.analyzeRelevantVariablesOnly = true

# determine target locations in advance and analyse paths to the target
# locations only.
cpa.invariants.analyzeTargetPathsOnly = true

# controls the condition adjustment logic: STATIC means that condition
# adjustment is a no-op, INTERESTING_VARIABLES increases the interesting
# variable limit, MAXIMUM_FORMULA_DEPTH increases the maximum formula depth,
# ABSTRACTION_STRATEGY tries to choose a more precise abstraction strategy
# and COMPOUND combines the other strategies (minus STATIC).
cpa.invariants.conditionAdjusterFactory = COMPOUND
  enum:     [STATIC, INTERESTING_VARIABLES, MAXIMUM_FORMULA_DEPTH,
             ABSTRACTION_STRATEGY, COMPOUND]

# the maximum number of variables to consider as interesting. -1 one disables
# the limit, but this is not recommended. 0 means that guessing interesting
# variables is disabled.
cpa.invariants.interestingVariableLimit = 2

# the maximum tree depth of a formula recorded in the environment.
cpa.invariants.maximumFormulaDepth = 4

# which merge operator to use for InvariantCPA
cpa.invariants.merge = "PRECISIONDEPENDENT"
  allowed values: [JOIN, SEP, PRECISIONDEPENDENT]

# this option controls how the maxLoopIterations condition is adjusted when a
# condition adjustment is invoked.
cpa.loopstack.maxLoopIterationAdjusterFactory = STATIC
  enum:     [STATIC, INCREMENT, DOUBLE]

# threshold for unrolling loops of the program (0 is infinite)
# works only if assumption storage CPA is enabled, because otherwise it would
# be unsound
cpa.loopstack.maxLoopIterations = 0

# threshold for adjusting the threshold for unrolling loops of the program (0
# is infinite).
# only relevant in combination with a non-static maximum loop iteration
# adjuster.
cpa.loopstack.maxLoopIterationsUpperBound = 0

# time limit for a single post computation (use milliseconds or specify a
# unit; 0 for infinite)
cpa.monitor.limit = 0

# time limit for all computations on a path in milliseconds (use milliseconds
# or specify a unit; 0 for infinite)
cpa.monitor.pathcomputationlimit = 0

# this option determines which initial precision should be used
cpa.octagon.initialPrecisionType = "STATIC_FULL"
  allowed values: [STATIC_FULL, REFINEABLE_EMPTY]

# with this option enabled the states are only merged at loop heads
cpa.octagon.mergeop.onlyMergeAtLoopHeads = false

# of which type should the merge be?
cpa.octagon.mergeop.type = "SEP"
  allowed values: [SEP, JOIN, WIDENING]

# with this option the number representation in the library will be changed
# between floats and ints.
cpa.octagon.octagonLibrary = "INT"
  allowed values: [INT, FLOAT]

# whether or not to check for repeated refinements, to then reset the
# refinement root
cpa.octagon.refiner.checkForRepeatedRefinements = true

# Timelimit for the backup feasibility check with the octagon analysis.(use
# seconds or specify a unit; 0 for infinite)
cpa.octagon.refiner.timeForOctagonFeasibilityCheck = 0ns

# which merge operator to use for InvariantCPA
cpa.pointer2.merge = "JOIN"
  allowed values: [JOIN, SEP]

# which merge operator to use for PointerACPA
cpa.pointerA.merge = "JOIN"
  allowed values: [SEP, JOIN]

# which stop operator to use for PointerACPA
cpa.pointerA.stop = "SEP"
  allowed values: [SEP, JOIN, NEVER]

# use caching of region to formula conversions
# use caching of abstractions
cpa.predicate.abs.useCache = true

# DEPRECATED: whether to use Boolean (false) or Cartesian (true) abstraction
cpa.predicate.abstraction.cartesian = false

# whether to use Boolean or Cartesian abstraction or both
cpa.predicate.abstraction.computation = BOOLEAN
  enum:     [CARTESIAN, BOOLEAN, COMBINED]

# dump the abstraction formulas if they took to long
cpa.predicate.abstraction.dumpHardQueries = false

# Identify those predicates where the result is trivially known before
# abstraction computation and omit them.
cpa.predicate.abstraction.identifyTrivialPredicates = false

# get an initial map of predicates from a list of files (see source
# doc/examples/predmap.txt for an example)
cpa.predicate.abstraction.initialPredicates = []

# Apply location-specific predicates to all locations in their function
cpa.predicate.abstraction.initialPredicates.applyFunctionWide = false

# Apply location- and function-specific predicates globally (to all locations
# in the program)
cpa.predicate.abstraction.initialPredicates.applyGlobally = false

# An initial set of comptued abstractions that might be reusable
cpa.predicate.abstraction.reuseAbstractionsFrom = no default value

# Simplify the abstraction formula that is stored to represent the state
# space. Helpful when debugging (formulas get smaller).
cpa.predicate.abstraction.simplify = false

# What to use for storing abstractions
cpa.predicate.abstraction.type = "BDD"
  allowed values: [BDD, SYLVAN, FORMULA]

# file that consists of one abstraction formula for each abstraction state
cpa.predicate.abstractions.file = "abstractions.txt"

# whether to use auxiliary predidates for reduction
cpa.predicate.bam.auxiliaryPredicateComputer = true

# force abstractions immediately after threshold is reached (no effect if
# threshold = 0)
cpa.predicate.blk.alwaysAfterThreshold = true

# abstraction always and only on explicitly computed abstraction nodes.
cpa.predicate.blk.alwaysAndOnlyAtExplicitNodes = false

# force abstractions at each branch node, regardless of threshold
cpa.predicate.blk.alwaysAtBranch = false

# force abstractions at each function head (first node in the body),
# regardless of threshold
cpa.predicate.blk.alwaysAtFunctionHeads = false

# force abstractions at each function calls/returns, regardless of threshold
cpa.predicate.blk.alwaysAtFunctions = true

# force abstractions at each join node, regardless of threshold
cpa.predicate.blk.alwaysAtJoin = false

# force abstractions at loop heads, regardless of threshold
cpa.predicate.blk.alwaysAtLoops = true

# abstractions at function calls/returns if threshold has been reached (no
# effect if threshold = 0)
cpa.predicate.blk.functions = false

# abstractions at CFA nodes with more than one incoming edge if threshold has
# been reached (no effect if threshold = 0)
cpa.predicate.blk.join = false

# abstractions at loop heads if threshold has been reached (no effect if
# threshold = 0)
cpa.predicate.blk.loops = false

# maximum blocksize before abstraction is forced
# (non-negative number, special values: 0 = don't check threshold, 1 = SBE)
cpa.predicate.blk.threshold = 0

# use caching of path formulas
cpa.predicate.blk.useCache = true

# always check satisfiability at end of block, even if precision is empty
cpa.predicate.checkBlockFeasibility = false

# The default size in bytes for memory allocations when the value cannot be
# determined.
cpa.predicate.defaultAllocationSize = 4

# The default length for arrays when the real length cannot be determined.
cpa.predicate.defaultArrayLength = 20

# Use deferred allocation heuristic that tracks void * variables until the
# actual type of the allocation is figured out.
cpa.predicate.deferUntypedAllocations = true

# Direction of the analysis?
cpa.predicate.direction = FORWARD
  enum:     [FORWARD, BACKWARD]

# Enable the possibility to precompute explicit abstraction locations.
cpa.predicate.enableBlockreducer = false

# Theory to use as backend for bitvectors. If different from BITVECTOR, the
# specified theory is used to approximate bitvectors. This can be used for
# solvers that do not support bitvectors, or for increased performance.
cpa.predicate.encodeBitvectorAs = RATIONAL
  enum:     [INTEGER, RATIONAL, BITVECTOR]

# Name of an external function that will be interpreted as if the function
# call would be replaced by an externally defined expression over the program
# variables. This will only work when all variables referenced by the dimacs
# file are global and declared before this function is called.
cpa.predicate.externModelFunctionName = "__VERIFIER_externModelSatisfied"

# where to dump interpolation and abstraction problems (format string)
cpa.predicate.formulaDumpFilePattern = "%s%04d-%s%03d.smt2"

# Handle field access via extract and concat instead of new variables.
cpa.predicate.handleFieldAccess = false

# If disabled, all implicitly initialized fields and elements are treated as
# non-dets
cpa.predicate.handleImplicitInitialization = true

# Handle aliasing of pointers. This adds disjunctions to the formulas, so be
# careful when using cartesian abstraction.
cpa.predicate.handlePointerAliasing = true

# When a string literal initializer is encountered, initialize the contents
# of the char array with the contents of the string literal instead of just
# assigning a fresh non-det address to it
cpa.predicate.handleStringLiteralInitializers = false

# Allows to ignore Concat and Extract Calls when Bitvector theory was
# replaced with Integer or Rational.
cpa.predicate.ignoreExtractConcat = true

# Ignore variables that are not relevant for reachability properties.
cpa.predicate.ignoreIrrelevantVariables = true

# Which solver to use specifically for interpolation (default is to use the
# main one).
cpa.predicate.interpolationSolver = no default value
  enum:     [MATHSAT5, SMTINTERPOL, Z3, PRINCESS]

# export final loop invariants
cpa.predicate.invariants.export = true

# export invariants as precision file?
cpa.predicate.invariants.exportAsPrecision = true

# file for exporting final loop invariants
cpa.predicate.invariants.file = "invariants.txt"

# file for precision that consists of invariants.
cpa.predicate.invariants.precisionFile = "invariantPrecs.txt"

# Max. number of edge of the abstraction tree to prescan for reuse
cpa.predicate.maxAbstractionReusePrescan = 1

# The maximum length for arrays (elements beyond this will be ignored).
cpa.predicate.maxArrayLength = 20

# Maximum size of allocations for which all structure fields are regarded
# always essential, regardless of whether they were ever really used in code.
cpa.predicate.maxPreFilledAllocationSize = 0

# Set of functions that non-deterministically provide new memory on the heap,
# i.e. they can return either a valid pointer or zero.
cpa.predicate.memoryAllocationFunctions = {
      "malloc", "__kmalloc", "kmalloc"
      }

# Memory allocation functions of which all parameters but the first should be
# ignored.
cpa.predicate.memoryAllocationFunctionsWithSuperfluousParameters = {
      "__kmalloc", "kmalloc", "kzalloc"}

# Set of functions that non-deterministically provide new zeroed memory on
# the heap, i.e. they can return either a valid pointer or zero.
cpa.predicate.memoryAllocationFunctionsWithZeroing = {"kzalloc", "calloc"}

# Setting this to true makes memoryAllocationFunctions always return a valid
# pointer.
cpa.predicate.memoryAllocationsAlwaysSucceed = false

# Function that is used to free allocated memory.
cpa.predicate.memoryFreeFunctionName = "free"

# which merge operator to use for predicate cpa (usually ABE should be used)
cpa.predicate.merge = "ABE"
  allowed values: [SEP, ABE]

# Set of functions that should be considered as giving a non-deterministic
# return value. If you specify this option, the default values are not added
# automatically to the list, so you need to specify them explicitly if you
# need them. Mentioning a function in this list has only an effect, if it is
# an 'external function', i.e., no source is given in the code for this
# function.
cpa.predicate.nondetFunctions = {
      "sscanf",
      "random"}

# Regexp pattern for functions that should be considered as giving a
# non-deterministic return value (c.f. cpa.predicate.nondedFunctions)
cpa.predicate.nondetFunctionsRegexp = "^(__VERIFIER_)?nondet_[a-zA-Z0-9_]*"

# Where to apply the found predicates to?
cpa.predicate.precision.sharing = LOCATION
  enum:     [GLOBAL, FUNCTION, LOCATION, LOCATION_INSTANCE]

# Export the weakest precondition?
cpa.predicate.precondition.export = false

# File for exporting the weakest precondition.
cpa.predicate.precondition.file = "precondition.txt"

# export final predicate map
cpa.predicate.predmap.export = true

# file for exporting final predicate map
cpa.predicate.predmap.file = "predmap.txt"

# Format for exporting predicates from precisions.
cpa.predicate.predmap.predicateFormat = SMTLIB2
  enum:     [PLAIN, SMTLIB2]

# If an abstraction is computed during refinement, use only the interpolant
# as input, not the concrete block.
cpa.predicate.refinement.abstractInterpolantOnly = false

# use only the atoms from the interpolants as predicates, and not the whole
# interpolant
cpa.predicate.refinement.atomicPredicates = true

# Direction for doing counterexample analysis: from start of trace, from end
# of trace, or alternatingly from start and end of the trace towards the
# middle
cpa.predicate.refinement.cexTraceCheckDirection = FORWARDS
  enum:     [FORWARDS, BACKWARDS, ZIGZAG]

# Actually compute an abstraction, otherwise just convert the interpolants to
# BDDs as they are.
cpa.predicate.refinement.doAbstractionComputation = false

# where to dump the counterexample formula in case the error location is
# reached
cpa.predicate.refinement.dumpCounterexampleFile = "ErrorPath.%d.smt2"

# dump all interpolation problems
cpa.predicate.refinement.dumpInterpolationProblems = false

# After each refinement, dump the newly found predicates.
cpa.predicate.refinement.dumpPredicates = false

# File name for the predicates dumped after refinements.
cpa.predicate.refinement.dumpPredicatesFile = "refinement%04d-predicates.prec"

# apply deletion-filter to the abstract counterexample, to get a minimal set
# of blocks, before applying interpolation-based refinement
cpa.predicate.refinement.getUsefulBlocks = false

# use incremental search in counterexample analysis, to find the minimal
# infeasible prefix
cpa.predicate.refinement.incrementalCexTraceCheck = false

# During refinement, keep predicates from all removed parts of the ARG.
# Otherwise, only predicates from the error path are kept.
cpa.predicate.refinement.keepAllPredicates = false

# skip refinement if input formula is larger than this amount of bytes
# (ignored if 0)
cpa.predicate.refinement.maxRefinementSize = 0

# use heuristic to extract predicates from the CFA statically on first
# refinement
cpa.predicate.refinement.performInitialStaticRefinement = false

# Do a complete restart (clearing the reached set) after N refinements. 0 to
# disable, 1 for always.
cpa.predicate.refinement.restartAfterRefinements = 0

# Use a single SMT solver environment for several interpolation queries
cpa.predicate.refinement.reuseInterpolationEnvironment = false

# During refinement, add all new predicates to the precisions of all abstract
# states in the reached set.
cpa.predicate.refinement.sharePredicates = false

# slice block formulas, experimental feature!
cpa.predicate.refinement.sliceBlockFormulas = false

# split each arithmetic equality into two inequalities when extracting
# predicates from interpolants
cpa.predicate.refinement.splitItpAtoms = false

<<<<<<< HEAD
# strategy to get interpolant from the counter example.The analysis must
# support the strategy, otherwise the result will be useless!SEQUENCE:
# default case, simple sequential interpolation,WELLSCOPED: use
# callstack-info to generate interpolants (see 'Abstractions from
# Proof'),NESTED: use callstack and previous interpolants for next
# interpolants (see 'Nested Interpolants'),NESTED2: use callstack and
# previous interpolants for next interpolants (see 'Nested Interpolants',with
# modification: pathformulas for call and return are True).
cpa.predicate.refinement.strategy = SEQUENCE
  enum:     [SEQUENCE, WELLSCOPED, NESTED, NESTED2, NESTED3]
=======
# Strategy how to interact woith the intepolating prover. If a strategy
# starts with 'CPACHECKER_', we use our own implementation and do not use the
# solver's method. In our own implementation the properties of interpolants
# are guaranteed for special cases only.
# - CPACHECKER_SEQ: We simply return each interpolant for i={0..n-1} for the
# partitions A=[0 .. i] and B=[i+1 .. n]. The result is similar to
# INDUCTIVE_SEQ, but we do not guarantee the 'inductiveness', i.e. the solver
# has to generate nice interpolants. 
# - INDUCTIVE_SEQ: Generate an inductive sequence of interpolants the
# partitions [1,...n]. 
# - CPACHECKER_WELLSCOPED: We return each interpolant for i={0..n-1} for the
# partitions A=[lastFunctionEntryIndex .. i] and B=[0 ..
# lastFunctionEntryIndex-1 , i+1 .. n].
cpa.predicate.refinement.strategy = CPACHECKER_SEQ
  enum:     [CPACHECKER_SEQ, INDUCTIVE_SEQ, CPACHECKER_WELLSCOPED]
>>>>>>> 92e0d2fc

# time limit for refinement (use milliseconds or specify a unit; 0 for
# infinite)
cpa.predicate.refinement.timelimit = 0ms

# Use BDDs to simplify interpolants (removing irrelevant predicates)
cpa.predicate.refinement.useBddInterpolantSimplification = false

# verify if the interpolants fulfill the interpolant properties
cpa.predicate.refinement.verifyInterpolants = false

# Enable the option to allow detecting the allocation type by type of the LHS
# of the assignment, e.g. char *arr = malloc(size) is detected as char[size]
cpa.predicate.revealAllocationTypeFromLhs = true

# maximum blocksize before a satisfiability check is done
# (non-negative number, 0 means never, if positive should be smaller than
# blocksize)
cpa.predicate.satCheck = 0

# Whether to use MathSAT 5, SmtInterpol or Z3 as SMT solver.
cpa.predicate.solver = MATHSAT5
  enum:     [MATHSAT5, SMTINTERPOL, Z3, PRINCESS]

# Export solver queries in Smtlib format into a file.
cpa.predicate.solver.logAllQueries = false
cpa.predicate.solver.logfile = "smtquery.%03d.smt2"

# List of further options which will be passed to Mathsat in addition to the
# default options. Format is 'key1=value1,key2=value2'
cpa.predicate.solver.mathsat5.furtherOptions = ""

# Double check generated results like interpolants and models whether they
# are correct
cpa.predicate.solver.smtinterpol.checkResults = false

# List of further options which will be set to true for SMTInterpol in
# addition to the default options. Format is 'option1,option2,option3'
cpa.predicate.solver.smtinterpol.furtherOptions = []

# log some solver actions, this may be slow!
cpa.predicate.solver.useLogger = false

# Export solver queries in Smtlib2 format, there are small differences for
# different solvers, choose target-solver.
cpa.predicate.solver.z3.logger.target = Z3
  allowed values: [Z3, MATHSAT5]

# simplify formulas when they are asserted in a solver.
cpa.predicate.solver.z3.simplifyFormulas = false

# The function used to model successful heap object allocation. This is only
# used, when pointer analysis with UFs is enabled.
cpa.predicate.successfulAllocFunctionName = "__VERIFIER_successful_alloc"

# The function used to model successful heap object allocation with zeroing.
# This is only used, when pointer analysis with UFs is enabled.
cpa.predicate.successfulZallocFunctionName = "__VERIFIER_successful_zalloc"

# whether to include the symbolic path formula in the coverage checks or do
# only the fast abstract checks
cpa.predicate.symbolicCoverageCheck = false

# Dynamically synthesize additional precision elements during precision
# adjustment.
cpa.predicate.synthesizePrecisionOnAbstraction = false

# check satisfiability when a target state has been found (should be true)
cpa.predicate.targetStateSatCheck = true

# try to add some useful static-learning-like axioms for bitwise operations
# (which are encoded as UFs): essentially, we simply collect all the numbers
# used in bitwise operations, and add axioms like (0 & n = 0)
cpa.predicate.useBitwiseAxioms = false

# Generate invariants and strengthen the formulas during abstraction with
# them.
cpa.predicate.useInvariantsForAbstraction = false

# add special information to formulas about non-deterministic functions
cpa.predicate.useNondetFlags = false

# Insert tmp-variables for parameters at function-entries. The variables are
# similar to return-variables at function-exit.
cpa.predicate.useParameterVariables = false

# Insert tmp-parameters for global variables at function-entries. The global
# variables are also encoded with return-variables at function-exit.
cpa.predicate.useParameterVariablesForGlobals = false

# Qualified name for class which checks that the computed abstraction adheres
# to the desired property.
cpa.propertychecker.className = "org.sosy_lab.cpachecker.pcc.propertychecker.DefaultPropertyChecker"

# List of parameters for constructor of propertychecker.className. Parameter
# values are specified in the order the parameters are defined in the
# respective constructor. Every parameter value is finished with ",". The
# empty string represents an empty parameter list.
cpa.propertychecker.parameters = ""

# which merge operator to use for ReachingDefCPA
cpa.reachdef.merge = "JOIN"
  allowed values: [SEP, JOIN, IGNORECALLSTACK]

# which stop operator to use for ReachingDefCPA
cpa.reachdef.stop = "SEP"
  allowed values: [SEP, JOIN, IGNORECALLSTACK]

# path to a file with abstraction rules
cpa.seplogic.partingstar.abstractionfile = no default value

# path to a file with logic rules
cpa.seplogic.partingstar.logicsfile = no default value

# path to partingstar command
cpa.seplogic.partingstar.pspath = no default value

# Abstract value describing all values which are allowed for the variable
# which is checked
cpa.sign.allowedAbstractValue = ALL
  enum:     [EMPTY, PLUS, MINUS, ZERO, PLUSMINUS, PLUS0, MINUS0, ALL]

# which merge operator to use for SignCPA
cpa.sign.merge = "JOIN"
  allowed values: [SEP, JOIN]

# which stop operator to use for SignCPA
cpa.sign.stop = "SEP"
  allowed values: [SEP, JOIN]

# Variable name of the variable for which should be checked that its value is
# globally in a certain bound 
cpa.sign.varName = ""

# with this option enabled, a check for unreachable memory occurs whenever a
# function returns, and not only at the end of the main function
cpa.smg.checkForMemLeaksAtEveryFrameDrop = true

# If this Option is enabled, failure of mallocis simulated
cpa.smg.enableMallocFail = true

# Filename format for SMG graph dumps
cpa.smg.exportSMG.file = "smg-%s.dot"

# Describes when SMG graphs should be dumped. One of: {never, leaf,
# interesting, every}
cpa.smg.exportSMGwhen = "never"

# with this option enabled, memory that is not freed before the end of main
# is reported as memleak even if it is reachable from local variables in main
cpa.smg.handleNonFreedMemoryInMainAsMemLeak = false

# Sets how unknown functions are handled. One of: {strict, assume_safe}
cpa.smg.handleUnknownFunctions = "strict"

# Determines if memory errors are target states
cpa.smg.memoryErrors = true

# Sets the level of runtime checking: NONE, HALF, FULL
cpa.smg.runtimeCheck = NONE
  enum:     [FORCED, NONE, HALF, FULL]

# which stop operator to use for the SMGCPA
cpa.smg.stop = "SEP"
  allowed values: [SEP, NEVER]

# Emit messages when we encounter non-target undefined behavior
cpa.smg.unknownOnUndefined = true

# with this option enabled, a check for unreachable memory occurs whenever a
# function returns, and not only at the end of the main function
cpa.smgfork.checkForMemLeaksAtEveryFrameDrop = true

# If this Option is enabled, failure of mallocis simulated
cpa.smgfork.enableMallocFail = true

# Filename format for SMG graph dumps
cpa.smgfork.exportSMG.file = "smg-%s.dot"

# Describes when SMG graphs should be dumped. One of: {never, leaf,
# interesting, every}
cpa.smgfork.exportSMGwhen = "never"

# with this option enabled, memory that is not freed before the end of main
# is reported as memleak even if it is reachable from local variables in main
cpa.smgfork.handleNonFreedMemoryInMainAsMemLeak = false

# Sets how unknown functions are handled. One of: {strict, assume_safe}
cpa.smgfork.handleUnknownFunctions = "strict"

# Determines if memory errors are target states
cpa.smgfork.memoryErrors = true

# Sets the level of runtime checking: NONE, HALF, FULL
cpa.smgfork.runtimeCheck = NONE
  enum:     [FORCED, NONE, HALF, FULL]

# Emit messages when we encounter non-target undefined behavior
cpa.smgfork.unknownOnUndefined = true

# set this to true when you only want to do a code analysis. If StatisticsCPA
# is combined with other CPAs to do queries use false.
cpa.statistics.analysis = true

# which merge operator to use for StatisticsCPA? Ignored when analysis is set
# to true
cpa.statistics.mergeSep = "sep"
  allowed values: [sep, join]

# count the number of traversed arithmetic operations.
cpa.statistics.metric.arithmeticOperationCount = true

# count the number of traversed variable definitions with array type.
cpa.statistics.metric.arrayVariablesCount = true

# count the number of traversed assume statements.
cpa.statistics.metric.assumeCount = true

# count the number of traversed bitwise operations.
cpa.statistics.metric.bitwiseOperationCount = true

# count the number of traversed edges with more then one outgoing edge.
cpa.statistics.metric.branchCount = true

# count the number of traversed dereference operations.
cpa.statistics.metric.dereferenceCount = true

# count the number of traversed variable definitions with floating type
# (float or double).
cpa.statistics.metric.floatVariablesCount = true

# count the number of traversed function calls.
cpa.statistics.metric.functionCallCount = true

# count the number of traversed function definitions.
cpa.statistics.metric.functionDefCount = true

# count the number of traversed global variable definitions.
cpa.statistics.metric.globalVariablesCount = true

# count the number of traversed gotos.
cpa.statistics.metric.gotoCount = true

# count the number of traversed variable definitions with integer type.
cpa.statistics.metric.integerVariablesCount = true

# count the number of traversed jumps.
cpa.statistics.metric.jumpCount = true

# count the number of traversed local variable definitions.
cpa.statistics.metric.localVariablesCount = true

# count the number of traversed loops.
cpa.statistics.metric.loopCount = true

# count the number of traversed nodes.
cpa.statistics.metric.nodeCount = true

# count the number of traversed variable definitions with pointer type.
cpa.statistics.metric.pointerVariablesCount = true

# count the number of traversed variable definitions with a complex structure
# type.
cpa.statistics.metric.structVariablesCount = true

# set to true if you want to print the statistics in the standard output.
cpa.statistics.printOut = true

# target file to hold the statistics
cpa.statistics.statisticsCPAFile = no default value

# Generate templates for the lower bounds of each variable
cpa.stator.policy.generateLowerBound = true

# Generate templates for the upper bounds of each variable
cpa.stator.policy.generateUpperBound = true

# Run (simplified) path focusing
cpa.stator.policy.pathFocusing = true

# Maximize for the sum of the templates during value determination
cpa.stator.policy.runAcceleratedValueDetermination = true

# Use only relevant nodes for value determination
cpa.stator.policy.useCompactedValueDetermination = true

# if enabled checks if states are target states (there exist warning for
# uninitilized use of variables
cpa.uninitvars.checkTarget = false

# which merge operator to use for UninitializedVariablesCPA?
cpa.uninitvars.merge = "sep"
  allowed values: [sep, join]

# print warnings during analysis when uninitialized variables are used
cpa.uninitvars.printWarnings = "true"

# which stop operator to use for UninitializedVariablesCPA?
cpa.uninitvars.stop = "sep"
  allowed values: [sep, join]

# Value which is allowed for the variable which is checked
cpa.value.allowedValue = 0

# Process the Automaton ASSUMEs as if they were statements, not as if they
# were assumtions.
cpa.value.automatonAssumesAsStatements = false

# restrict abstractions to assume edges
cpa.value.blk.alwaysAtAssumes = false

# restrict abstractions to function calls/returns
cpa.value.blk.alwaysAtFunctions = false

# restrict abstractions to join points
cpa.value.blk.alwaysAtJoins = false

# restrict abstractions to loop heads
cpa.value.blk.alwaysAtLoops = false

# enables target checking for value-analysis, needed for predicate-analysis
cpa.value.doTargetCheck = false

# enable if will be used in predicated analysis but all variables should be
# tracked, no refinement
cpa.value.inPredicatedAnalysis = false

# if there is an assumption like (x!=0), this option sets unknown
# (uninitialized) variables to 1L, when the true-branch is handled.
cpa.value.initAssumptionVars = false

# get an initial precison from file
cpa.value.initialPrecisionFile = no default value

# which merge operator to use for ValueAnalysisCPA
cpa.value.merge = "SEP"
  allowed values: [SEP, JOIN]

# target file to hold the exported precision
cpa.value.precisionFile = no default value

# when to export the interpolation tree
# NEVER:   never export the interpolation tree
# FINAL:   export the interpolation tree once after each refinement
# ALWAYD:  export the interpolation tree once after each interpolation, i.e.
# multiple times per refinmenet
cpa.value.refinement.exportInterpolationTree = "NEVER"
  allowed values: [NEVER, FINAL, ALWAYS]

# forceRestart
cpa.value.refinement.forceRestart = 0

# whether or not to do lazy-abstraction
cpa.value.refinement.restart = TOP
  enum:     [TOP, BOTTOM, COMMON]

# globalPrec
cpa.value.refinement.useGlobalPrecision = false

# whether to use the top-down interpolation strategy or the bottom-up
# interpolation strategy
cpa.value.refinement.useTopDownInterpolationStrategy = true

# whether or not to avoid restarting at assume edges after a refinement
cpa.value.refiner.avoidAssumes = false

# whether or not to check for repeated refinements, to then reset the
# refinement root
cpa.value.refiner.checkForRepeatedRefinements = true

# whether or not to do lazy-abstraction
cpa.value.refiner.doLazyAbstraction = true

# use heuristic to extract a precision from the CFA statically on first
# refinement
cpa.value.refiner.performInitialStaticRefinement = false

# which prefix of an actual counterexample trace should be used for
# interpolation
cpa.value.refiner.prefixPreference = DOMAIN_BEST_SHALLOW
  enum:     [DEFAULT, SHORTEST, LONGEST, DOMAIN_BEST_SHALLOW, DOMAIN_BEST_BOUNDED,
             DOMAIN_BEST_DEEP, REFINE_SHALLOW, REFINE_DEEP, RANDOM, MEDIAN, MIDDLE,
             DOMAIN_WORST_SHALLOW, DOMAIN_WORST_DEEP]

# which stop operator to use for ValueAnalysisCPA
cpa.value.stop = "SEP"
  allowed values: [SEP, JOIN, NEVER]

# enables generation of symbolic values
cpa.value.symbolicValues = false

# Variable name of the variable for which should be checked that its value is
# globally a certain value 
cpa.value.varName = ""

# enable the Forced Covering optimization
impact.useForcedCovering = true

# adjust invariant generation conditions if supported by the analysis
invariantGeneration.adjustConditions = false

# generate invariants in parallel to the normal analysis
invariantGeneration.async = false

# configuration file for invariant generation
invariantGeneration.config = no default value

# Specify the class code path to search for java class or interface
# definitions
java.classpath = ""

# use the following encoding for java files
java.encoding = StandardCharsets.UTF_8

# export TypeHierarchy as .dot file
java.exportTypeHierarchy = true

# Specify the source code path to search for java class or interface
# definitions
java.sourcepath = ""

# export TypeHierarchy as .dot file
java.typeHierarchyFile = "typeHierarchy.dot"

# Specifies the java version of source code accepted
java.version = JavaCore.VERSION_1_7

# C or Java?
language = C
  enum:     [C, JAVA]

# Limit for cpu time used by CPAchecker (use seconds or specify a unit; -1
# for infinite)
limits.time.cpu = -1ns

# Limit for wall time used by CPAchecker (use seconds or specify a unit; -1
# for infinite)
limits.time.wall = -1ns

# Write the tokenized version of the input program to this file.
locmapper.dumpTokenizedProgramToFile = no default value

# Whether to check for memory safety properties (this can be specified by
# passing an appropriate .prp file to the -spec parameter).
memorysafety.check = false

# When checking for memory safety properties, use this configuration file
# instead of the current one.
memorysafety.config = no default value

# C dialect for parser
parser.dialect = GNUC
  enum:     [C99, GNUC]

# The command line for calling the preprocessor. May contain binary name and
# arguments, but won't be expanded by a shell. The source file name will be
# appended to this string. The preprocessor needs to print the output to
# stdout.
parser.preprocessor = "cpp"

# For C files, read #line preprocessor directives and use their information
# for outputting line numbers. (Always enabled when pre-processing is used.)
parser.readLineDirectives = false

# Preprocess the given C files before parsing: Put every single token onto a
# new line. Then the line number corresponds to the token number.
parser.transformTokensToLines = false

# For C files, run the preprocessor on them before parsing. Note that all
# file numbers printed by CPAchecker will refer to the pre-processed file,
# not the original input file.
parser.usePreprocessor = false

# Enable if used property checker implements satisfiesProperty(AbstractState)
# and checked property is violated for a set iff an element in this set
# exists for which violates the property
pcc.checkPropertyPerElement = false

# The number of cores used exclusively for proof reading. Must be less than
# pcc.useCores and may not be negative. Value 0 means that the cores used for
# reading and checking are shared
pcc.interleaved.useReadCores = 0

# enables parallel checking of partial certificate
pcc.parallel.io.enableParallelCheck = false

# Selects the strategy used for partial certificate construction
pcc.partial.certificateType = HEURISTIC
  enum:     [ALL, HEURISTIC, ARG, MONOTONESTOPARG]

# If enabled, distributes checking of partial elements depending on actual
# checking costs, else uses the number of elements
pcc.partial.enableLoadDistribution = false

# Enables proper PCC but may not work correctly for heuristics. Stops adding
# newly computed elements to reached set if size saved in proof is reached.
# If another element must be added, stops certificate checking and returns
# false.
pcc.partial.stopAddingAtReachedSetSize = false

# Specifies the maximum size of the partition. This size is used to compute
# the number of partitions if a proof (reached set) should be written.
# Default value 0 means always a single partition.
pcc.partitioning.maxNumElemsPerPartition = 0

# Heuristic for computing partitioning of proof (partial reached set).
pcc.partitioning.partitioningStrategy = RANDOM
  enum:     [RANDOM, DFS, BFS, OPTIMAL]

# If enabled uses the number of nodes saved in certificate to compute
# partition number otherwise the size of certificate
pcc.partitioning.useGraphSizeToComputePartitionNumber = false

# file in which proof representation needed for proof checking is stored
pcc.proofFile = "arg.obj"

# Generate and dump a proof
pcc.proofgen.doPCC = false

# Qualified name for class which implements certification strategy, hence
# proof writing, to be used.
# Qualified name for class which implements proof checking strategy to be
# used.
pcc.strategy = "org.sosy_lab.cpachecker.pcc.strategy.ARGProofCheckerStrategy"

# number of cpus/cores which should be used in parallel for proof checking
pcc.useCores = 1

# whether to track relevant variables only at the exact program location
# (sharing=location), or within their respective (function-/global-) scope
# (sharing=scoped).
precision.sharing = SCOPE
  enum:     [SCOPE, LOCATION]

# If this option is used, booleans from the cfa are tracked.
precision.trackBooleanVariables = true

# If this option is used, variables that have type double or float are
# tracked.
precision.trackFloatVariables = true

# If this option is used, variables, that are only used in simple
# calculations (add, sub, lt, gt, eq) are tracked.
precision.trackIntAddVariables = true

# If this option is used, variables that are only compared for equality are
# tracked.
precision.trackIntEqualVariables = true

# blacklist regex for variables that won't be tracked by ValueAnalysisCPA
precision.variableBlacklist = ""

# print reached set to graph file
reachedSet.dot = "reached.dot"

# print reached set to text file
reachedSet.export = false
reachedSet.file = "reached.txt"

# List of files with configurations to use. A filename can be suffixed with
# :if-interrupted, :if-failed, and :if-terminated which means that this
# configuration will only be used if the previous configuration ended with a
# matching condition.
restartAlgorithm.configFiles = no default value

# File for exporting the path automaton in DOT format.
spec.automatonDumpFile = no default value

# Consider assumptions that are provided with the path automaton?
spec.considerAssumptions = true

# Consider the negative semantics of tokens provided with path automatons.
spec.considerNegativeSemanticsAttribute = false

# Match the line numbers within the origin (mapping done by preprocessor line
# markers).
spec.matchOriginLine = true

# Match the source code provided with the witness.
spec.matchSourcecodeData = false

# Legacy option for token-based matching with path automatons.
spec.transitionToStopForNegatedTokensetMatch = false

# comma-separated list of files with specifications that should be checked
# (see config/specification/ for examples)
specification = no default value

# Add all assumtions from the control flow automaton to the precision.
staticRefiner.addAllControlFlowAssumes = false

# Add all assumtions along a error trace to the precision.
staticRefiner.addAllErrorTraceAssumes = false
staticRefiner.addAssumesByBoundedBackscan = true

# Apply mined predicates on the corresponding scope. false = add them to the
# global precision.
staticRefiner.applyScoped = true

# Dump CFA assume edges as SMTLIB2 formulas to a file.
staticRefiner.assumePredicatesFile = no default value

# collect at most this number of assumes along a path, backwards from each
# target (= error) location
staticRefiner.maxBackscanPathAssumes = 1

# write some statistics to disk
statistics.export = true
statistics.file = "Statistics.txt"

# track memory usage of JVM during runtime
statistics.memory = true

# print statistics to console
statistics.print = false

# The path selector for TestGenAlgorithm
testgen.pathSelector = CUTE_PATH_SELECTOR
  enum:     [LOCATION_AND_VALUE_STATE_TRACKING, CFA_TRACKING, CUTE_PATH_SELECTOR,
             CUTE_LIKE]

# Set this to true to get the automaton files for exploring new Paths. You
# also get the ARG as dot file and the local reached set for every algoritm
# iteration in subdirs under output.
testgen.produceDebugFiles = false

# Selects the simulation Strategy for TestGenAlgorithm
testgen.simulationStrategy = AUTOMATON_CONTROLLED
  enum:     [AUTOMATON_CONTROLLED, SAME_ALGORITHM_RESTART,
             SAME_ALGORITHM_FILTER_WAITLIST]

# algorithm stops on first found error path. Otherwise the algorithms tries
# to reach 100% coverage
testgen.stopOnError = false

# Output file Template under which the testcase automatons will be stored.
# Must include one %s somewhere.
testgen.testcaseOutputFile = "testcase%s.spc"
<|MERGE_RESOLUTION|>--- conflicted
+++ resolved
@@ -1181,18 +1181,6 @@
 # predicates from interpolants
 cpa.predicate.refinement.splitItpAtoms = false
 
-<<<<<<< HEAD
-# strategy to get interpolant from the counter example.The analysis must
-# support the strategy, otherwise the result will be useless!SEQUENCE:
-# default case, simple sequential interpolation,WELLSCOPED: use
-# callstack-info to generate interpolants (see 'Abstractions from
-# Proof'),NESTED: use callstack and previous interpolants for next
-# interpolants (see 'Nested Interpolants'),NESTED2: use callstack and
-# previous interpolants for next interpolants (see 'Nested Interpolants',with
-# modification: pathformulas for call and return are True).
-cpa.predicate.refinement.strategy = SEQUENCE
-  enum:     [SEQUENCE, WELLSCOPED, NESTED, NESTED2, NESTED3]
-=======
 # Strategy how to interact woith the intepolating prover. If a strategy
 # starts with 'CPACHECKER_', we use our own implementation and do not use the
 # solver's method. In our own implementation the properties of interpolants
@@ -1208,7 +1196,6 @@
 # lastFunctionEntryIndex-1 , i+1 .. n].
 cpa.predicate.refinement.strategy = CPACHECKER_SEQ
   enum:     [CPACHECKER_SEQ, INDUCTIVE_SEQ, CPACHECKER_WELLSCOPED]
->>>>>>> 92e0d2fc
 
 # time limit for refinement (use milliseconds or specify a unit; 0 for
 # infinite)
