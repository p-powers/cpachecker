--- conflicted
+++ resolved
@@ -42,8 +42,6 @@
 limits.time.cpu = 900s
 
 # output configuration
-<<<<<<< HEAD
-output.disable = true
 
 # enable writing of transformation of arg to c program
 cpa.arg.addInclude = false
@@ -54,7 +52,4 @@
 
 # cpa.predicate.predmap.export = true
 # cpa.predicate.predmap.file = predmap.txt
-# cpa.predicate.abstraction.initialPredicates = output/predmap.txt
-=======
-statistics.print = false
->>>>>>> 75296b50
+# cpa.predicate.abstraction.initialPredicates = output/predmap.txt